<title>Ancient Beast 0.1</title>
<?php
/* Ancient Beast - Free Open Source Online PvP TBS: card game meets chess, with creatures.
 * Copyright (C) 2007-2012  Valentin Anastase (a.k.a. Dread Knight)
 *
 * This file is part of Ancient Beast.
 *
 * Ancient Beast is free software: you can redistribute it and/or modify
 * it under the terms of the GNU Affero General Public License as
 * published by the Free Software Foundation, either version 3 of the
 * License, or (at your option) any later version.
 *
 * Ancient Beast is distributed in the hope that it will be useful,
 * but WITHOUT ANY WARRANTY; without even the implied warranty of
 * MERCHANTABILITY or FITNESS FOR A PARTICULAR PURPOSE.  See the
 * GNU Affero General Public License for more details.
 *
 * You should have received a copy of the GNU Affero General Public License
 * along with this program.  If not, see <http://www.gnu.org/licenses/>.
 *
 * http://www.AncientBeast.com
 * https://github.com/FreezingMoon/AncientBeast
 * DreadKnight@FreezingMoon.org
 */

// Utility
if(!file_exists(dirname(__FILE__) . "/../config.php"))
	die("Warning: config.php not found, please edit config.php.in to point to a database and save it as config.php<br>Disclaimer: Since this project is web based, you can use the code and assets along with database.sql to host Ancient Beast yourself for testing and development purposes only! Also, your version should not be indexable by search engines because that can cause harm to the project!");
require_once("../config.php");
require_once('../bestiary/cards.php');

// Database
$db_connection = NULL;
function db_connect() {
	global $db_connection, $db_info;
	if(!is_null($db_connection))
		return false;
	$db_connection = mysql_connect($db_info["host"], $db_info["username"], $db_info["password"]);
	if($db_connection === false) {
		// TODO: redirect/display to static error page
		die("Server connection issues...");
		return false;
	}
	mysql_select_db($db_info["database"]);
	mysql_query("SET NAMES 'utf8'");
	return true;
}
function db_execute($query) {
	global $db_connection;
	if($db_connection === false)
		return false;
	if(is_null($db_connection))
		if(!db_connect())
			return false;

	$r = mysql_query($query);
	if($r === false) return false;
	return true;
}
function db_query($query) {
	global $db_connection;
	if($db_connection === false)
		return false;
	if(is_null($db_connection))
		if(!db_connect())
			return false;

	$r = mysql_query($query);
	if($r === false) return false;
	if(mysql_num_rows($r) > 0) {
		$o = array();
		$i = 0;
		while ($row = @mysql_fetch_assoc($r)) {
			$o[$i] = array();
			foreach($row as $k => $v)
				$o[$i][$k] = $v;
			$i++;
		}
		return $o;
	}
	return true;
}

?>
<html>
	<head>
		<meta charset='utf-8'> 
		<link rel="stylesheet" type="text/css" href="./css/style.css">
		<link rel="stylesheet" type="text/css" href="./css/grid.css">
		<script src="//ajax.googleapis.com/ajax/libs/jquery/1.7.2/jquery.min.js"></script>
		<script src="//ajax.googleapis.com/ajax/libs/jqueryui/1.9.0/jquery-ui.min.js"></script>
		<script type="text/javascript" src="./js/jquery.transit.min.js"></script>
		<script type="text/javascript" src="./js/jquery.kinetic.js"></script>
		<script type="text/javascript" src="./js/mousewheel.js"></script>

		<script type="text/javascript">
			var $j = jQuery.noConflict();
		</script>

		<script src="//ajax.googleapis.com/ajax/libs/prototype/1.7.1.0/prototype.js"></script>
		<script type="text/javascript" src="./js/hex.js"></script>
		<script type="text/javascript" src="./js/abilities.js"></script>
		<script type="text/javascript" src="./js/creature.js"></script>
		<script type="text/javascript" src="./js/pathfinding.js"></script>
		<script type="text/javascript" src="./js/game.js"></script>
		<script type="text/javascript" src="./js/ui.js"></script>
		<script type="text/javascript" src="./js/script.js"></script>

		<script type="text/javascript" src="../bestiary/Magma Spawn/abilities.js"></script>		
		<script type="text/javascript" src="../bestiary/Dark Priest/abilities.js"></script>
		<script type="text/javascript" src="../bestiary/Impaler/abilities.js"></script>
		<script type="text/javascript" src="../bestiary/Snow Bunny/abilities.js"></script>

		<!--google analytics-->	
		<script type="text/javascript">
		var _gaq = _gaq || [];
		_gaq.push(['_setAccount', 'UA-2840181-5']);
		_gaq.push(['_trackPageview']);

		(function() {
			var ga = document.createElement('script'); ga.type = 'text/javascript'; ga.async = true;
			ga.src = ('https:' == document.location.protocol ? 'https://ssl' : 'http://www') + '.google-analytics.com/ga.js';
			var s = document.getElementsByTagName('script')[0]; s.parentNode.insertBefore(ga, s);
		})();
		</script>	
	</head>
	<body>
		<div id="matchmaking">
			<div id="loader"><img src="../images/AB.gif">Loading</div>
			<div id="gamesetupcontainer">
<!-- 				<div id="players" style="float:left; margin-left:550px;">
					<div style="margin-left:auto;"><h2>Players</h2></div>
					<div value="2" style="border:2px solid red;">
						<div><img src="../bestiary/Dark Priest/avatar-red.jpg"></div>
						<div style="margin-left:auto; font-weight:strong; padding:5px; background: rgba(0,0,0,.8);">1 versus 1</div>
						<div><img src="../bestiary/Dark Priest/avatar-blue.jpg"></div>
					</div>
					<div style="height:50px;"></div>
					<div value="4" style=" border:2px solid grey;">
						<div id="teamA">
							<div><img src="../bestiary/Dark Priest/avatar-red.jpg"></div>
							<div><img src="../bestiary/Dark Priest/avatar-orange.jpg"></div>
						</div>
					
						<div style="margin-left:auto; font-weight:strong; padding:5px; background: rgba(0,0,0,.8);">2 versus 2</div>

						<div id="teamB">
							<div><img src="../bestiary/Dark Priest/avatar-blue.jpg"></div>
							<div><img src="../bestiary/Dark Priest/avatar-green.jpg"></div>
						</div>
					</div>
				</div>

				<div id="location" style="float:left; margin-left:50px;">
					<div style="margin-left:auto;"><h2>Location</h2></div>
					<div style="width:480px; border:2px solid red; margin-left:auto; background: rgba(0,0,0,.8);"><h3>Random</h3></div>
					<img style="width:480px; border:2px solid grey; background: rgba(0,0,0,.8);" src="../locations/Dark Forest/bg.jpg"><br>
					<img style="width:480px; border:2px solid grey; background: rgba(0,0,0,.8);" src="../locations/Frozen Skull/bg.jpg"><br>
					<img style="width:480px; border:2px solid grey; background: rgba(0,0,0,.8);" src="../locations/Shadow Cave/bg.jpg">
				</div>

				<div id="mode" style="float:left; margin-left:50px;">
					<div style="margin-left:auto;"><h2>Mode</h2></div>
					<div style="border:2px solid red; background: rgba(0,0,0,.8);">Full</div>
					<div style="border:2px solid grey; background: rgba(0,0,0,.8);">Casual</div>
					<div style="border:2px solid grey; background: rgba(0,0,0,.8);">Sinner</div>
					<div style="border:2px solid grey; background: rgba(0,0,0,.8);">Trivia</div>
					<div style="border:2px solid grey; background: rgba(0,0,0,.8);">Ranked</div>
					<div></div>
					<div><h2>Plasma</h2></div>
					<div style="border:2px solid red; background: rgba(0,0,0,.8);">50</div>
					<div style="border:2px solid grey; background: rgba(0,0,0,.8);">60</div>
					<div style="border:2px solid grey; background: rgba(0,0,0,.8);">70</div>
					<div style="border:2px solid grey; background: rgba(0,0,0,.8);">80</div>
					<div style="border:2px solid grey; background: rgba(0,0,0,.8);">90</div>
					<div><h2>Time</h2></div>
					<div style="border:2px solid red; background: rgba(0,0,0,.8);">5</div>
					<div style="border:2px solid grey; background: rgba(0,0,0,.8);">6</div>
					<div style="border:2px solid grey; background: rgba(0,0,0,.8);">7</div>
					<div style="border:2px solid grey; background: rgba(0,0,0,.8);">8</div>
					<div style="border:2px solid grey; background: rgba(0,0,0,.8);">∞</div>
					<div><h2>Turn</h2></div>
					<div style="border:2px solid red; background: rgba(0,0,0,.8);">20</div>
					<div style="border:2px solid grey; background: rgba(0,0,0,.8);">40</div>
					<div style="border:2px solid grey; background: rgba(0,0,0,.8);">60</div>
					<div style="border:2px solid grey; background: rgba(0,0,0,.8);">80</div>
					<div style="border:2px solid grey; background: rgba(0,0,0,.8);">∞</div>
					<div><h2>Match</h2></div>
					<div style="border:2px solid red; background: rgba(0,0,0,.8);">1</div>
					<div style="border:2px solid grey; background: rgba(0,0,0,.8);">3</div>
					<div style="border:2px solid grey; background: rgba(0,0,0,.8);">5</div>
					<div style="border:2px solid grey; background: rgba(0,0,0,.8);">7</div>
					<div style="border:2px solid grey; background: rgba(0,0,0,.8);">∞</div>
					<div><h2>FIGHT</h2></div>
				</div> -->


				<form id="gamesetup" action="javascript:0;">
					Players : 
					<select name="nbrplayer">
						<option value="2">1vs1</option>
						<option value="4">2vs2</option>
					</select><br/><br/>

					Location : 
					<select name="background">
						<option value="Dark Forest">Dark Forest</option>
						<option value="Frozen Skull">Frozen Skull</option>
						<option value="Shadow Cave">Shadow Cave</option>
					</select><br/><br/>

					Plasma : 
					<select name="plasma">
						<option value="40">40</option>
						<option value="50">50</option>
						<option value="60">60</option>
						<option value="70">70</option>
						<option value="80">80</option>
						<option value="90">90</option>
					</select><br/>

					Time pool (for each player) : 
					<select name="time_pool">
						<option value="-1">∞</option>
						<option value="1">1 min</option>
						<option value="2">2 min</option>
						<option value="3">3 min</option>
						<option value="5">5 min</option>
						<option value="6">6 min</option>
						<option value="7">7 min</option>
						<option value="8">8 min</option>
					</select><br/>

					Turn time : 
					<select name="time_turn">
<<<<<<< HEAD
						<option value="-1">∞</option>
						<option value="10">10 sec</option>
=======
>>>>>>> ac0200c3
						<option value="20">20 sec</option>
						<option value="40">40 sec</option>
						<option value="60">60 sec</option>
						<option value="80">80 sec</option>
					</select><br/>

					<input type="submit" value="Submit">
				</form>
			</div>
		</div>
		<div id="ui" style="display:none;">
			<div id="endscreen" style="display:none;">
				<div id="scoreboard">
					<h1>Match Over</h1>
					<table id="score">
						<tbody>
							<tr class="player_name">
								<td>Players</td>
								<td>Player 1</td>
								<td>Player 2</td>
								<td>Player 3</td>
								<td>Player 4</td>
							</tr>
							<tr class="firstKill">
								<td>First blood</td>
								<td>--</td>
								<td>--</td>
								<td>--</td>
								<td>--</td>
							</tr>
							<tr class="kill">
								<td>Kills</td>
								<td>--</td>
								<td>--</td>
								<td>--</td>
								<td>--</td>
							</tr>
							<tr class="deny">
								<td>Denies</td>
								<td>--</td>
								<td>--</td>
								<td>--</td>
								<td>--</td>
							</tr>
							<tr class="humiliation">
								<td>Humiliation</td>
								<td>--</td>
								<td>--</td>
								<td>--</td>
								<td>--</td>
							</tr>
							<tr class="total">
								<td>Total</td>
								<td>--</td>
								<td>--</td>
								<td>--</td>
								<td>--</td>
							</tr>
						</tbody>
					</table>
					<p></p>
				</div>
			</div>
			<div id="dash" class="selected0">
				<div id="return" class="toggledash button"></div>
				<div id="tooltip"></div>
				<div id="playertabswrapper">
					<div class="playertabs p0"  player="0">Player1<p class="score">0 Score</p><p class="plasma">0 Plasma</p><p class="timepool"> Time</p>
					</div><div class="playertabs p2" player="2">Player3<p class="score">0 Score</p><p class="plasma">0 Plasma</p><p class="timepool"> Time</p>
					</div><div class="playertabs p1" player="1">Player2<p class="score">0 Score</p><p class="plasma">0 Plasma</p><p class="timepool"> Time</p>
					</div><div class="playertabs p3" player="3">Player4<p class="score">0 Score</p><p class="plasma">0 Plasma</p><p class="timepool"> Time</p>
					</div>
				</div>
				<div id="cardwrapper">
					<div id="card"><?php cards("",0); ?></div>
				</div>
				<div id="creaturegridwrapper"><?php
						require_once('../bestiary/grid.php');
						creatureGrid(false);
						?></div>
			</div>
			<div id="toppanel">
				<div id="queue">
					<div id="queuewrapper"></div>
				</div>
				<div id="playerbutton" class="toggledash vignette active"><div></div></div>
				<div id="playerinfos" style="cursor:default;">
					<p class="name"></p>
					<p class="points"><span></span> Points</p>
					<p class="plasma"><span></span> Plasma</p>
					<p class="time"><span>∞</span> Time</p>
				</div>
				<div id="rightpanel">
					<div id="end" class="button"></div>
					<div id="delay" class="button"></div>
					<div id="surrender" class="button"></div>
				</div>
				<div id="leftpanel">
					<div id="activebox">
						<div id="abilities">
							<div ability="0" class="ability button" style="cursor:default;"><div class="desc"><p></p></div></div>
							<div ability="1" class="ability button"><div class="desc"><p></p></div></div>
							<div ability="2" class="ability button"><div class="desc"><p></p></div></div>
							<div ability="3" class="ability button"><div class="desc"><p></p></div></div>
						</div>
					</div>
				</div>
			</div>
			<div id="bottompanel">
				<div id="textbox">
					<div id="textcontent">
					</div>
				</div>
			</div>
		</div>
		<div id="combatwrapper">
			<div id="combatframe" style="display:none;">
				<div id="grid">
					<div id="hexsdisplay">
						<?php for ($a=0; $a <= 8; $a++) { 
							if ($a % 2 == 0) {
								for ($i=0; $i <= 15; $i++) {
									echo '<div class="displayhex even_row row_'.$a.'" x="'.$i.'" y="'.$a.'"></div>';
								}
							}else{
								for ($i=0; $i <= 15; $i++) { 
									echo '<div class="displayhex odd_row row_'.$a.'" x="'.$i.'" y="'.$a.'"></div>';
								}
							}
						} ?>
					</div>
					<div id="hexsoverlay">
						<?php for ($a=0; $a <= 8; $a++) { 
							if ($a % 2 == 0) {
								for ($i=0; $i <= 15; $i++) {
									echo '<div class="displayhex even_row row_'.$a.'" x="'.$i.'" y="'.$a.'"></div>';
								}
							}else{
								for ($i=0; $i <= 15; $i++) { 
									echo '<div class="displayhex odd_row row_'.$a.'" x="'.$i.'" y="'.$a.'"></div>';
								}
							}
						} ?>
					</div>
					<div id="creatureWrapper">
					</div>
					<div id="hexsinput">
					<?php for ($a=0; $a <= 8; $a++) { 
						if ($a % 2 == 0) {
							//evenrow
							echo '<div class="even row" row="'.$a.'">';
							for ($i=0; $i <= 14; $i++) { 
								echo '<div class="hex" x="'.$i.'" y="'.$a.'"><div class="physical"></div></div>';
							}
							echo '</div>';
						}else{
							//oddrow
							echo '<div class="odd row" row="'.$a.'">';
							for ($i=0; $i <= 15; $i++) { 
								echo '<div class="hex" x="'.$i.'" y="'.$a.'"><div class="physical"></div></div>';
							}
							echo '</div>';
						}
					} ?>
					</div>
				</div>
			</div>
		</div>
	</body>
</html><|MERGE_RESOLUTION|>--- conflicted
+++ resolved
@@ -233,11 +233,7 @@
 
 					Turn time : 
 					<select name="time_turn">
-<<<<<<< HEAD
 						<option value="-1">∞</option>
-						<option value="10">10 sec</option>
-=======
->>>>>>> ac0200c3
 						<option value="20">20 sec</option>
 						<option value="40">40 sec</option>
 						<option value="60">60 sec</option>
