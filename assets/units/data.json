--- conflicted
+++ resolved
@@ -2773,7 +2773,6 @@
 				"title": "Brass Mace",
 				"desc": "Does versatile damage to nearby foe.",
 				"info": "11 pierce + 10 crush + 9 slash damage.",
-<<<<<<< HEAD
 				"upgrade": "+3 damage for each source.",
 				"damages": {
 					"pierce": 11,
@@ -2783,9 +2782,6 @@
 				"costs": {
 					"energy": 20
 				}
-=======
-				"upgrade": "+3 damage from each source."
->>>>>>> ccd1caa8
 			},
 			{
 				"title": "Lion Thrust",
