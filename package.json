{
<<<<<<< HEAD
	"name": "ancientbeast",
	"version": "0.3.0",
	"description": "Ancient Beast Game",
	"main": "deploy/index.html",
	"homepage": "https://AncientBeast.com",
	"author": " Dread Knight <dk.vali@gmail.com>",
	"license": " (CC-BY-SA-3.0 OR AGPL-3.0)",
	"repository": {
		"type": "git",
		"url": "https://github.com/FreezingMoon/AncientBeast.git"
	},
	"bugs": {
		"url": "https://github.com/FreezingMoon/AncientBeast/issues"
	},
	"keywords": [
		"game",
		"strategy",
		"phaser"
	],
	"dependencies": {
		"assemble-less": "^0.7.0",
		"express": "^4.13.4",
		"grunt": "0.4.5",
		"grunt-cli": "1.2.0",
		"grunt-contrib-concat": "~0.3.0",
		"grunt-contrib-copy": "^0.8.2",
		"phaser": "~2.3.0",
		"socket.io": "^1.3.5"
	},
	"devDependencies": {
		"grunt-contrib-watch": "~0.5.3",
		"grunt-open": "~0.2.3"
	},
	"scripts": {
		"postinstall": "grunt concat less copy",
		"test": "echo 'Error: no test specified' && exit 1"
	}
=======
  "name": "ancientbeast",
  "version": "0.3.0",
  "description": "Ancient Beast Game",
  "main": "deploy/index.html",
  "homepage": "https://AncientBeast.com",
  "author": " Dread Knight <dk.vali@gmail.com>",
  "license": " (CC-BY-SA-3.0 OR AGPL-3.0)",
  "repository": {
    "type": "git",
    "url": "https://github.com/FreezingMoon/AncientBeast.git"
  },
  "bugs": {
    "url": "https://github.com/FreezingMoon/AncientBeast/issues"
  },
  "keywords": [
    "game",
    "strategy",
    "phaser"
  ],
  "dependencies": {
    "assemble-less": "^0.7.0",
    "express": "^4.13.4",
    "grunt": "0.4.5",
    "grunt-cli": "1.2.0",
    "grunt-contrib-concat": "~0.3.0",
    "grunt-contrib-copy": "^0.8.2",
    "phaser": "~2.3.0",
    "socket.io": "^1.3.5"
  },
  "devDependencies": {
    "grunt-contrib-watch": "~0.5.3",
    "grunt-express-server": "^0.5.3",
    "grunt-open": "~0.2.3"
  },
  "scripts": {
    "postinstall": "grunt concat copy",
    "test": "echo 'Error: no test specified' && exit 1"
  }
>>>>>>> 9a3ca62a
}<|MERGE_RESOLUTION|>--- conflicted
+++ resolved
@@ -1,5 +1,4 @@
 {
-<<<<<<< HEAD
 	"name": "ancientbeast",
 	"version": "0.3.0",
 	"description": "Ancient Beast Game",
@@ -31,50 +30,11 @@
 	},
 	"devDependencies": {
 		"grunt-contrib-watch": "~0.5.3",
+		"grunt-express-server": "^0.5.3",
 		"grunt-open": "~0.2.3"
 	},
 	"scripts": {
 		"postinstall": "grunt concat less copy",
 		"test": "echo 'Error: no test specified' && exit 1"
 	}
-=======
-  "name": "ancientbeast",
-  "version": "0.3.0",
-  "description": "Ancient Beast Game",
-  "main": "deploy/index.html",
-  "homepage": "https://AncientBeast.com",
-  "author": " Dread Knight <dk.vali@gmail.com>",
-  "license": " (CC-BY-SA-3.0 OR AGPL-3.0)",
-  "repository": {
-    "type": "git",
-    "url": "https://github.com/FreezingMoon/AncientBeast.git"
-  },
-  "bugs": {
-    "url": "https://github.com/FreezingMoon/AncientBeast/issues"
-  },
-  "keywords": [
-    "game",
-    "strategy",
-    "phaser"
-  ],
-  "dependencies": {
-    "assemble-less": "^0.7.0",
-    "express": "^4.13.4",
-    "grunt": "0.4.5",
-    "grunt-cli": "1.2.0",
-    "grunt-contrib-concat": "~0.3.0",
-    "grunt-contrib-copy": "^0.8.2",
-    "phaser": "~2.3.0",
-    "socket.io": "^1.3.5"
-  },
-  "devDependencies": {
-    "grunt-contrib-watch": "~0.5.3",
-    "grunt-express-server": "^0.5.3",
-    "grunt-open": "~0.2.3"
-  },
-  "scripts": {
-    "postinstall": "grunt concat copy",
-    "test": "echo 'Error: no test specified' && exit 1"
-  }
->>>>>>> 9a3ca62a
 }