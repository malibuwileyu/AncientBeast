--- conflicted
+++ resolved
@@ -63,19 +63,13 @@
 </head>
 
 <body oncontextmenu="return false;">
-<<<<<<< HEAD
 	<div id="matchMaking">
-		<div id="loader"><img src="../interface/AB.gif">Loading</div>
-=======
-<div id="matchMaking">
 		<div id="loader"><img src="../interface/AB.gif">Loading
 			<div id="barLoader">
-				<img  src="../interface/loadingBar/barEmpty.png" />
-				<img class="loadingBar progress"  src="../interface/loadingBar/barProgress.png">
-				<img class="loadingBar"  src="../interface/loadingBar/barFlare.png">
+				<img src="../interface/loadingBar/barEmpty.png" />
+				<img class="loadingBar progress" src="../interface/loadingBar/barProgress.png">
 			</div>
 		</div>
->>>>>>> 9a3ca62a
 		<div id="gameSetupContainer">
 			<div id="gameTitle">
 				<a href="https://AncientBeast.com"><img src="../interface/AncientBeast.png"></a>
