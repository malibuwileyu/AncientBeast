// Import jQuery related stuff
import * as $j from 'jquery';
import 'jquery.transit';
import dataJson from './data/units.json';
import Game from './game';
import { Fullscreen } from './ui/fullscreen';

import Connect from './multiplayer/connect';
import Authenticate from './multiplayer/authenticate';
import SessionI from './multiplayer/session';
import {
	DEBUG_AUTO_START_GAME,
	DEBUG_DISABLE_HOTKEYS,
	DEBUG_GAME_LOG,
	DEBUG_HAS_GAME_LOG,
} from './debug';

// Load the stylesheet
import './style/main.less';

// Generic object we can decorate with helper methods to simply dev and user experience.
// TODO: Expose this in a less hacky way.
// eslint-disable-next-line @typescript-eslint/no-explicit-any -- Too many unknown types.
const AB = {} as any;
// Create the game
const G = new Game();
// Helper properties and methods for retrieving and playing back game logs.
// TODO: Expose these in a less hacky way too.
AB.currentGame = G;
AB.getLog = () => AB.currentGame.gamelog.stringify();
AB.saveLog = () => AB.currentGame.gamelog.save();
AB.restoreGame = (str) => AB.currentGame.gamelog.load(str);
window.AB = AB;
const connect = new Connect(G);
G.connect = connect;

// Load the abilities
dataJson.forEach(async (creature) => {
	if (!creature.playable) {
		return;
	}

	import(`./abilities/${creature.name.split(' ').join('-')}`).then((generator) =>
		generator.default(G),
	);
});

$j(() => {
	const scrim = $j('.scrim');
	scrim.on('transitionend', function () {
		scrim.remove();
	});
	scrim.removeClass('loading');
	renderPlayerModeType(G.multiplayer);

	// Select a random combat location
	const locationSelector = $j("input[name='combatLocation']");
	const randomLocationIndex = Math.floor(Math.random() * locationSelector.length);
	locationSelector.eq(randomLocationIndex).prop('checked', true).trigger('click');

	// Disable initial game setup until browser tab has focus
	window.addEventListener('blur', G.onBlur.bind(G), false);
	window.addEventListener('focus', G.onFocus.bind(G), false);

	// Function to disable scroll and arrow keys
	function disableScrollAndArrowKeys(element: HTMLElement) {
		const $element = $j(element);
		$element.attr('tabindex', '0'); // Set tabindex to make element focusable

		$element.on('mouseover', () => {
			// Add event listener for mouse over game area
			$element.focus(); // Focus the element
			$element.on('wheel', (e) => {
				e.preventDefault();
			});
			$element.on('keydown', (e) => {
				e.preventDefault();
			});

			$element.on('mouseout', () => {
				$element.blur(); // Remove focus from the element when mouse leaves game area
			});
		});
	}

	disableScrollAndArrowKeys(document.getElementById('pre-match')); // Disable scroll and arrow keys for preMatch element
	disableScrollAndArrowKeys(document.getElementById('loader')); // Disable scroll and arrow keys for loader element

	// Add listener for Fullscreen API
	const fullscreen = new Fullscreen($j('#fullscreen'));
	$j('#fullscreen').on('click', () => fullscreen.toggle());

	const startScreenHotkeys = {
		Space: {
			keyDownTest() {
				return true;
			},
			keyDownAction() {
				startGame();
			},
		},
		Enter: {
			keyDownTest() {
				return true;
			},
			keyDownAction() {
				startGame();
			},
		},
		KeyF: {
			keyDownTest(event) {
				return event.shiftKey;
			},
			keyDownAction() {
				fullscreen.toggle();
			},
		},
		KeyL: {
			keyDownTest(event) {
				return event.metaKey && event.ctrlKey;
			},
			keyDownAction() {
				readLogFromFile()
					.then((log) => G.gamelog.load(log as string))
					.catch((err) => {
						alert('An error occurred while loading the log file');
						console.log(err);
					});
			},
		},
	};

	// Binding Hotkeys
	if (!DEBUG_DISABLE_HOTKEYS) {
		$j(document).on('keydown', (event) => {
			const hotkey = startScreenHotkeys[event.code];

			if (hotkey === undefined) {
				return;
			}

			const { keyDownTest, keyDownAction } = hotkey;

			if (keyDownTest.call(this, event)) {
				event.preventDefault();
				keyDownAction.call(this, event);
			}
		});
	}

	if (G.multiplayer) {
		// TODO Remove after implementaion 2 vs 2 in multiplayer mode
		forceTwoPlayerMode();
	}

	// Hide singleplayer option initially
	$j('#singleplayer').hide();

	$j('#createMatchButton').on('click', () => {
		$j('.match-frame').hide();
		$j('#gameSetup').show();
		renderPlayerModeType(G.multiplayer);
		$j('#startMatchButton').show();
		$j('#startButton').hide();

		// TODO Remove after implementaion 2 vs 2 in multiplayer mode
		forceTwoPlayerMode();
	});

	$j('#singleplayer').hide();

	$j('#multiplayer').on('click', async () => {
		$j('#multiplayer').hide();
		$j('#singleplayer').show();
		$j('.setupFrame,.lobby').hide();
		$j('.loginregFrame').show();
		$j('#multiplayer').hide();
		$j('#singleplayer').show();
		const sess = new SessionI();
		try {
			await sess.restoreSession();
		} catch (e) {
			console.log('unable to restore session', e);
			return;
		}
	});

	$j('#singleplayer').on('click', async () => {
<<<<<<< HEAD
		$j('.setupFrame').show();
		$j('.loginregFrame').hide();
		$j('#multiplayer').show();
		$j('#singleplayer').hide();
=======
		$j('#singleplayer').hide();
		$j('#multiplayer').show();
		$j('.setupFrame').show();
		$j('.loginregFrame').hide();
>>>>>>> e230bedd
	});

	// Focus the form to enable "press enter to start the game" functionality
	$j('#startButton').trigger('focus');

	const startGame = () => {
		G.loadGame(getGameConfig());
	};

	const restoreGameLog = (log) => {
		G.gamelog.load(log);
	};

	if (DEBUG_HAS_GAME_LOG) {
		setTimeout(() => restoreGameLog(DEBUG_GAME_LOG), 50);
	} else if (DEBUG_AUTO_START_GAME) {
		setTimeout(startGame, 50);
	}

	$j('form#gameSetup').on('submit', (e) => {
		// NOTE: Prevent submission
		e.preventDefault();
		startGame();
		// NOTE: Prevent submission
		return false;
	});

	// Register
	async function register(e) {
		e.preventDefault(); // Prevent submit
		const reg = getReg();
		// Check empty fields
		if (
			$j('#register .error-req').css('display') != 'none' ||
			$j('#register .error-req').css('visibility') != 'hidden'
		) {
			// 'element' is hidden
			$j('#register .error-req').hide();
			$j('#register .error-req-message').hide();
		}
		if (reg.username == '' || reg.email == '' || reg.password == '' || reg.passwordmatch == '') {
			$j('#register .error-req').show();
			$j('#register .error-req-message').show();
			return;
		}
		if (
			$j('.error-pw-length').css('display') != 'none' ||
			$j('.error-pw-length').css('visibility') != 'hidden'
		) {
			// 'element' is hidden
			$j('.error-pw-length').hide();
		}

		// Password length
		if (reg.password.split('').length < 8) {
			$j('.error-pw-length').show();
			return;
		}
		// Password match
		if ($j('.error-pw').css('display') != 'none' || $j('.error-pw').css('visibility') != 'hidden') {
			// 'element' is hidden
			$j('.error-pw').hide();
		}
		if (reg.password != reg.passwordmatch) {
			$j('.error-pw').show();
			return;
		}
		const auth = new Authenticate(reg, connect.client);
		const session = await auth.register();
		const sess = new SessionI(session);
		sess.storeSession();
		G.session = session;
		G.client = connect.client;
		G.multiplayer = true;
		$j('.setupFrame,.welcome').show();
		$j('.match-frame').show();
		$j('.loginregFrame,#gameSetup').hide();
		$j('.user').text(session.username);
		console.log('new user created.' + session);
		return false; // Prevent submit
	}
	$j('form#register').on('submit', register);

	async function login(e) {
		e.preventDefault(); // Prevent submit
		const login = getLogin();
		let session;
		$j('#login .login-error-req-message').hide();
		if (login.email == '' || login.password == '') {
			$j('#login .error-req').show();
			$j('#login .error-req-message').show();
			return;
		}
		// Check empty fields
		if (
			$j('#login .error-req').css('display') != 'none' ||
			$j('#login .error-req').css('visibility') != 'hidden'
		) {
			// 'element' is hidden
			$j('#login .error-req').hide();
			$j('#login .error-req-message').hide();
		}
		const auth = new Authenticate(login, connect.client);
		try {
			session = await auth.authenticateEmail();
		} catch (error) {
			$j('#login .login-error-req-message').show();
			return;
		}

		const sess = new SessionI(session);
		sess.storeSession();
		G.session = session;
		G.client = connect.client;
		G.multiplayer = true;

		$j('.setupFrame,.welcome').show();
		$j('.match-frame').show();
		$j('.loginregFrame,#gameSetup').hide();
		$j('.user').text(session.username);
		return false; // Prevent submit
	}
	// Login form
	$j('form#login').on('submit', login);
	$j('#startMatchButton').on('click', () => {
		G.loadGame(getGameConfig(), true);
		return false;
	});

	$j('#joinMatchButton').on('click', () => {
		//TODO move to match data received
		$j('.lobby').show();
		$j('.setupFrame').hide();
		G.matchJoin();
		return false;
	});

	$j('#backFromMatchButton').on('click', () => {
		$j('.lobby').hide();
		$j('.setupFrame,.welcome').show();
	});

	$j('#refreshMatchButton').on('click', () => {
		G.updateLobby();
	});
});

/**
 * force 1 vs 1 game mode
 * should be removed after implementaion 2 vs 2 in multiplayer mode
 */
function forceTwoPlayerMode() {
	$j('#p2').trigger('click');
	$j('#p4').prop('disabled', true);
}

/**
 * get Registration.
 * @return {Object} login form.
 */
function getReg() {
	const reg = {
		username: $j('.register input[name="username"]').val() as string,
		email: $j('.register input[name="email"]').val() as string,
		password: $j('.register input[name="password"]').val() as string,
		passwordmatch: $j('.register input[name="passwordmatch"]').val() as string,
	};

	return reg;
}

/**
 * read log from file
 * @returns {Promise<string>}
 */
function readLogFromFile() {
	// TODO: This would probably be better off in ./src/utility/gamelog.ts
	return new Promise((resolve, reject) => {
		const fileInput = document.createElement('input') as HTMLInputElement;
		fileInput.accept = '.ab';
		fileInput.type = 'file';

		fileInput.onchange = (event) => {
			const file = (event.target as HTMLInputElement).files[0];
			const reader = new FileReader();

			reader.readAsText(file);

			reader.onload = () => {
				resolve(reader.result);
			};

			reader.onerror = () => {
				reject(reader.error);
			};
		};

		fileInput.click();
	});
}

/**
 * get Login.
 * @return {Object} login form.
 */
function getLogin() {
	const login = {
		email: $j('.login input[name="email"]').val(),
		password: $j('.login input[name="password"]').val(),
	};
	return login;
}

/**
 * Render the player mode text inside game form
 * @param {Boolean} isMultiPlayer Is playing in online multiplayer mode or hotSeat mode
 * @returns {Object} JQuery<HTMLElement>
 */
function renderPlayerModeType(isMultiPlayer) {
	const playerModeType = $j('#playerModeType');
	return isMultiPlayer ? playerModeType.text('[ Online ]') : playerModeType.text('[ Hotseat ]');
}

/**
 * Generate game config from form and return it.
 * @return {Object} The game config.
 */
export function getGameConfig() {
	const defaultConfig = {
		playerMode: parseInt($j('input[name="playerMode"]:checked').val() as string, 10),
		creaLimitNbr: parseInt($j('input[name="activeUnits"]:checked').val() as string, 10), // DP counts as One
		unitDrops: parseInt($j('input[name="unitDrops"]:checked').val() as string, 10),
		abilityUpgrades: parseInt($j('input[name="abilityUpgrades"]:checked').val() as string, 10),
		plasma_amount: parseInt($j('input[name="plasmaPoints"]:checked').val() as string, 10),
		turnTimePool: parseInt($j('input[name="turnTime"]:checked').val() as string, 10),
		timePool: parseInt($j('input[name="timePool"]:checked').val() as string, 10) * 60,
		background_image: $j('input[name="combatLocation"]:checked').val(),
		combatLocation: $j('input[name="combatLocation"]:checked').val(),
		fullscreenMode: $j('#fullscreen').hasClass('fullscreenMode'),
	};
	return defaultConfig;
}

/**
 * Return true if an object has no keys.
 * @param {Object} obj The object to test.
 * @return {boolean} Empty or not.
 */
export function isEmpty(obj) {
	for (const key in obj) {
		if (Object.prototype.hasOwnProperty.call(obj, key)) {
			return false;
		}
	}

	return true;
}<|MERGE_RESOLUTION|>--- conflicted
+++ resolved
@@ -186,17 +186,10 @@
 	});
 
 	$j('#singleplayer').on('click', async () => {
-<<<<<<< HEAD
 		$j('.setupFrame').show();
 		$j('.loginregFrame').hide();
 		$j('#multiplayer').show();
 		$j('#singleplayer').hide();
-=======
-		$j('#singleplayer').hide();
-		$j('#multiplayer').show();
-		$j('.setupFrame').show();
-		$j('.loginregFrame').hide();
->>>>>>> e230bedd
 	});
 
 	// Focus the form to enable "press enter to start the game" functionality
