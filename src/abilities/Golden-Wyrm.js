<<<<<<< HEAD
import { Damage } from '../damage';
import { Team } from '../utility/team';
import * as matrices from '../utility/matrices';
import * as arrayUtils from '../utility/arrayUtils';
import { Creature } from '../creature';
import { Effect } from '../effect';
import { isTeam } from '../utility/team';
=======
import { Damage } from "../damage";
import { Team, isTeam } from "../utility/team";
import * as matrices from "../utility/matrices";
import { Creature } from "../creature";
import { Effect } from "../effect";
>>>>>>> f4b6da39

/**
 * Creates the abilities
 * @param {Object} G the game object
 */
export default G => {
	G.abilities[33] = [
		// 	First Ability: Percussion Spear
		{
			//	Type : Can be "onQuery", "onStartPhase", "onDamage"
			trigger: 'onStepIn onStartPhase',

			_targetTeam: Team.enemy,

			// 	require() :
			require: function() {
				return this.testRequirements();
			},

			//	activate() :
			activate: function() {
				let creature = this.creature;
				let targets = this.getTargets(this.creature.adjacentHexes(1));

				if (
					this.atLeastOneTarget(this.creature.adjacentHexes(1), {
						team: this._targetTeam
					})
				) {
					this.end();
					this.setUsed(false); //Infinite triggering
				} else {
					return false;
				}

				targets.forEach(function(item) {
					if (!(item.target instanceof Creature)) {
						return;
					}

					let trg = item.target;

					if (isTeam(creature, trg, item._targetTeam)) {
						let optArg = {
							effectFn: function(effect, crea) {
								let nearFungus = false;
								crea.adjacentHexes(1).forEach(function(hex) {
									if (trg.creature instanceof Creature) {
										if (G.creatures[trg.creature] === effect.owner) {
											nearFungus = true;
										}
									}
								});

								if (!nearFungus) {
									crea.effects.forEach(function(effect) {
										if (effect.name == 'Contaminated') {
											effect.deleteEffect();
										}
									});
								}
							},
							alterations: {
								regrowth: -5
							},
							turn: G.turn
						};

						//Spore Contamination
						let effect = new Effect(
							'Contaminated', // Name
							creature, // Caster
							trg, // Target
							'onStartPhase', // Trigger
							optArg, // Optional arguments
							G
						);

						let validTarget = true;
						trg.effects.forEach(function(effect) {
							if (effect.name == 'Contaminated') {
								if (effect.turn == G.turn) {
									validTarget = false;
								}
							}
						});

						if (validTarget) {
							trg.addEffect(effect);
						}
					}
				});
			}
		},

		// 	Second Ability: Executioner Axe
		{
			//	Type : Can be "onQuery", "onStartPhase", "onDamage"
			trigger: 'onQuery',

			damages: {
				slash: 40
			},
			_targetTeam: Team.enemy,

			// 	require() :
			require: function() {
				if (!this.testRequirements()) {
					return false;
				}

				//At least one target
				if (
					!this.atLeastOneTarget(this.creature.adjacentHexes(1), {
						team: this._targetTeam
					})
				) {
					return false;
				}
				return true;
			},

			// 	query() :
			query: function() {
				let wyrm = this.creature;
				let ability = this;

				let map = [
					[0, 0, 0, 0],
					[0, 1, 0, 1],
					[1, 0, 0, 1], //origin line
					[0, 1, 0, 1]
				];

				G.grid.queryCreature({
					fnOnConfirm: function() {
						ability.animation(...arguments);
					},
					team: this._targetTeam,
					id: wyrm.id,
					flipped: wyrm.flipped,
					hexes: G.grid.getHexMap(wyrm.x - 2, wyrm.y - 2, 0, false, map)
				});
			},

			//	activate() :
			activate: function(target, args) {
				let ability = this;
				ability.end();

				let damage = new Damage(
					ability.creature, // Attacker
					ability.damages, // Damage Type
					1, // Area
					[], // Effects
					G
				);

				let dmg = target.takeDamage(damage);

				if (dmg.status == '') {
					// Regrowth bonus
					ability.creature.addEffect(
						new Effect(
							'Regrowth++', // Name
							ability.creature, // Caster
							ability.creature, // Target
							'onStartPhase', // Trigger
							{
								effectFn: function(effect, crea) {
									effect.deleteEffect();
								},
								alterations: {
									regrowth: Math.round(dmg.damages.total / 4)
								}
							}, //Optional arguments
							G
						)
					);
				}

				//remove frogger bonus if its found
				ability.creature.effects.forEach(function(effect) {
					if (effect.name == 'Frogger Bonus') {
						this.deleteEffect();
					}
				});
			}
		},

		// 	Third Ability: Dragon Flight
		{
			//	Type : Can be "onQuery", "onStartPhase", "onDamage"
			trigger: 'onQuery',

			require: function() {
				return this.testRequirements();
			},

			fnOnSelect: function(hex, args) {
				this.creature.tracePosition({
					x: hex.x,
					y: hex.y,
					overlayClass: 'creature moveto selected player' + this.creature.team
				});
			},

			// 	query() :
			query: function() {
				let ability = this;
				let wyrm = this.creature;

				let range = G.grid
					.getFlyingRange(wyrm.x, wyrm.y, 50, wyrm.size, wyrm.id)
					.filter(item => wyrm.item == item.y);

				G.grid.queryHexes({
					fnOnSelect: function() {
						ability.fnOnSelect(...arguments);
					},
					fnOnConfirm: function() {
						ability.animation(...arguments);
					},
					size: wyrm.size,
					flipped: wyrm.player.flipped,
					id: wyrm.id,
					hexes: range
				});
			},

			//	activate() :
			activate: function(hex, args) {
				let ability = this;
				ability.end();

				ability.creature.moveTo(hex, {
					ignoreMovementPoint: true,
					ignorePath: true,
					callback: function() {
						G.activeCreature.queryMove();
					}
				});

				// Frogger Leap bonus
				ability.creature.addEffect(
					new Effect(
						'Offense++', // Name
						ability.creature, // Caster
						ability.creature, // Target
						'onStepIn onEndPhase', // Trigger
						{
							effectFn: function(effect, crea) {
								effect.deleteEffect();
							},
							alterations: {
								offense: 25
							}
						}, // Optional arguments
						G
					)
				);
			}
		},

		// 	Fourth Ability: Battle Cry
		{
			//	Type : Can be "onQuery", "onStartPhase", "onDamage"
			trigger: 'onQuery',

			damages: {
				pierce: 15,
				slash: 10,
				crush: 5
			},
			_targetTeam: Team.enemy,

			// 	require() :
			require: function() {
				if (!this.testRequirements()) {
					return false;
				}

				let map = G.grid.getHexMap(
					this.creature.x - 2,
					this.creature.y - 2,
					0,
					false,
					matrices.frontnback2hex
				);
				// At least one target
				if (
					!this.atLeastOneTarget(map, {
						team: this._targetTeam
					})
				) {
					return false;
				}
				return true;
			},

			// 	query() :
			query: function() {
				let ability = this;
				let wyrm = this.creature;

				G.grid.queryCreature({
					fnOnConfirm: function() {
						ability.animation(...arguments);
					},
					team: this._targetTeam,
					id: wyrm.id,
					flipped: wyrm.flipped,
					hexes: G.grid.getHexMap(wyrm.x - 2, wyrm.y - 2, 0, false, matrices.frontnback2hex)
				});
			},

			//	activate() :
			activate: function(target, args) {
				let ability = this;
				ability.end();

				let damage = new Damage(
					ability.creature, // Attacker
					ability.damages, // Damage Type
					1, // Area
					[], // Effects
					G
				);
				target.takeDamage(damage);

				//remove frogger bonus if its found
				ability.creature.effects.forEach(function(item) {
					if (item.name == 'Offense++') {
						item.deleteEffect();
					}
				});
			}
		}
	];
};<|MERGE_RESOLUTION|>--- conflicted
+++ resolved
@@ -1,18 +1,8 @@
-<<<<<<< HEAD
-import { Damage } from '../damage';
-import { Team } from '../utility/team';
-import * as matrices from '../utility/matrices';
-import * as arrayUtils from '../utility/arrayUtils';
-import { Creature } from '../creature';
-import { Effect } from '../effect';
-import { isTeam } from '../utility/team';
-=======
 import { Damage } from "../damage";
 import { Team, isTeam } from "../utility/team";
 import * as matrices from "../utility/matrices";
 import { Creature } from "../creature";
 import { Effect } from "../effect";
->>>>>>> f4b6da39
 
 /**
  * Creates the abilities
