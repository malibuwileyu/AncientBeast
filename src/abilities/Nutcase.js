import { Damage } from "../damage";
import { Team } from "../utility/team";
import * as matrices from "../utility/matrices";
import * as arrayUtils from "../utility/arrayUtils";
import { Creature } from "../creature";
import { Effect } from "../effect";
import { isTeam } from "../utility/team";

/**
 * Creates the abilities
 * @param {Object} G the game object 
 */
export default (G) => {
	G.abilities[40] = [

		//	First Ability: Tentacle Bush
		{
			trigger: "onUnderAttack",

			require: function () {
				// Always true to highlight ability
				return true;
			},

			activate: function (damage) {
				// Must take melee damage from a non-trap source
				if (damage === undefined) return false;
				if (!damage.melee) return false;
				if (damage.isFromTrap) return false;

				var ability = this;
				ability.end();

				// Target becomes unmoveable until end of their phase
				var o = {
					alterations: {
						moveable: false
					},
					deleteTrigger: "onEndPhase",
					// Delete this effect as soon as attacker's turn finishes
					turnLifetime: 1,
					creationTurn: G.turn - 1,
					deleteOnOwnerDeath: true
				};
				// If upgraded, target abilities cost more energy
				if (this.isUpgraded()) {
					o.alterations.reqEnergy = 5;
				}
				// Create a zero damage with debuff
				var counterDamage = new Damage(
					this.creature, {}, 1, [new Effect(
						this.title,
						this.creature, // Caster
						damage.attacker, // Target
						"", // Trigger
						o,
						G
					)],
					G
				);
				counterDamage.counter = true;
				damage.attacker.takeDamage(counterDamage);
				// Making attacker unmoveable will change its move query, so update it
				if (damage.attacker === G.activeCreature) {
					damage.attacker.queryMove();
				}

				// If inactive, Nutcase becomes unmoveable until start of its phase
				if (G.activeCreature !== this.creature) {
					this.creature.addEffect(new Effect(
						this.title,
						this.creature,
						this.creature,
						"", {
							alterations: {
								moveable: false
							},
							deleteTrigger: "onStartPhase",
							turnLifetime: 1
						},
						G
					));
				}
			}
		},

		//	Second Ability: Hammer Time
		{
			//	Type : Can be "onQuery", "onStartPhase", "onDamage"
			trigger: "onQuery",

			_targetTeam: Team.enemy,

			//	require() :
			require: function () {
				if (!this.testRequirements()) return false;

				if (!this.atLeastOneTarget(
					this.creature.getHexMap(matrices.frontnback2hex), {
						team: this._targetTeam
					})) {
					return false;
				}

				return true;
			},

			//	query() :
			query: function () {
				var ability = this;

				if (!this.isUpgraded()) {
					G.grid.queryCreature({
						fnOnConfirm: function () {
							ability.animation.apply(ability, arguments);
						},
						team: this._targetTeam,
						id: this.creature.id,
						flipped: this.creature.flipped,
						hexes: this.creature.getHexMap(matrices.frontnback2hex)
					});
				} else {
					// If upgraded, show choice of front and back hex groups
					var choices = [
						this.creature.getHexMap(matrices.front2hex),
						this.creature.getHexMap(matrices.back2hex)
					];
					G.grid.queryChoice({
						fnOnSelect: function (choice, args) {
							G.activeCreature.faceHex(args.hex, undefined, true);
							args.hex.overlayVisualState(
								"creature selected player" + G.activeCreature.team);
						},
						fnOnConfirm: function () {
							ability.animation.apply(ability, arguments);
						},
						team: this._targetTeam,
						id: this.creature.id,
						choices: choices
					});
				}
			},

			activate: function (targetOrChoice, args) {
				var ability = this;
				ability.end();

				if (!this.isUpgraded()) {
					this._activateOnTarget(targetOrChoice);
				} else {
					// We want to order the hexes in a clockwise fashion, unless the player
					// chose the last clockwise hex, in which case order counterclockwise.
					// Order by y coordinate, which means:
					// - y ascending if
					//   - front choice (choice 0) and not bottom hex chosen, or
					//   - back choice (choice 1) and top hex chosen
					// - otherwise, y descending
					var isFrontChoice = args.choiceIndex === 0;
					var yCoords = targetOrChoice.map(function (hex) {
						return hex.y;
					});
					var yMin = Math.min.apply(null, yCoords);
					var yMax = Math.max.apply(null, yCoords);
					var yAscending;
					if (isFrontChoice) {
						yAscending = args.hex.y !== yMax;
					} else {
						yAscending = args.hex.y === yMin;
					}
					targetOrChoice.sort(function (a, b) {
						return yAscending ? a.y - b.y : b.y - a.y;
					});
					for (var i = 0; i < targetOrChoice.length; i++) {
						var target = targetOrChoice[i].creature;
						// only attack enemies
						if (!target || !isTeam(this.creature, target, this._targetTeam)) {
							continue;
						}
						this._activateOnTarget(target);
					}
				}
			},

			_activateOnTarget: function (target) {
				var ability = this;

				// Target takes pierce damage if it ever moves
				var effect = new Effect(
					"Hammered", // Name
					this.creature, // Caster
					target, // Target
					"onStepOut", // Trigger
					{
						effectFn: function (effect) {
							effect.target.takeDamage(new Damage(
								effect.owner, {
									pierce: ability.damages.pierce
								}, 1, [], G));
							effect.deleteEffect();
						}
					},
					G
				);

				var damage = new Damage(
					this.creature, // Attacker
					this.damages, // Damage Type
					1, // Area
					[effect], // Effects
					G
				);

				target.takeDamage(damage);
			}
		},

		// 	Third Ability: War Horn
		{
			trigger: "onQuery",

			_directions: [0, 1, 0, 0, 1, 0], // forward/backward
			_targetTeam: Team.enemy,

			//	require() :
			require: function () {
				if (!this.testRequirements()) return false;
				if (!this.testDirection({
					team: this._targetTeam,
					directions: this._directions
				})) {
					return false;
				}
				return true;
			},

			query: function () {
				var ability = this;

				var o = {
					fnOnConfirm: function () {
						ability.animation.apply(ability, arguments);
					},
					team: this._targetTeam,
					requireCreature: true,
					id: this.creature.id,
					sourceCreature: this.creature,
					x: this.creature.x,
					y: this.creature.y,
					directions: this._directions,
					dashedHexesAfterCreatureStop: false
				};
				if (!this.isUpgraded()) {
					G.grid.queryDirection(o);
				} else {
					// Create custom choices containing normal directions plus hex choices
					// past the first creature, extending up to the next obstacle
					o = G.grid.getDirectionChoices(o);
					var newChoices = [];
					for (var i = 0; i < o.choices.length; i++) {
						var j;
						var direction = o.choices[i][0].direction;

						// Add dashed hexes up to the next obstacle for this direction choice
						var fx = 0;
						if (o.sourceCreature instanceof Creature) {
							if ((!o.sourceCreature.player.flipped && direction > 2) ||
								(o.sourceCreature.player.flipped && direction < 3)) {
								fx = -(o.sourceCreature.size - 1);
							}
						}
						var line = G.grid.getHexLine(o.x + fx, o.y, direction, o.flipped);
						o.choices[i].forEach(function (choice) {
							arrayUtils.removePos(line, choice);
						});

						arrayUtils.filterCreature(line, false, true, o.id);
						o.hexesDashed = o.hexesDashed.concat(line);

						// For each dashed hex, create a new choice composed of the original
						// choice, extended up to and including the dashed hex. This will be the
						// choice that pushes the target up to that hex.
						// Get a new hex line so that the hexes are in the right order
						var newChoice = G.grid.getHexLine(o.x + fx, o.y, direction, o.flipped);
						// Exclude creature
						ability.creature.hexagons.forEach(function (hex) {
							if (arrayUtils.findPos(newChoice, hex)) {
								arrayUtils.removePos(newChoice, hex);
							}
						});

						// Exclude hexes that don't exist in the original choice
						for (j = 0; j < newChoice.length; j++) {
							if (!arrayUtils.findPos(o.choices[i], newChoice[j])) {
								arrayUtils.removePos(newChoice, newChoice[j]);
								j--;
							}
						}
						// Extend choice to include each dashed hex in succession
						for (j = 0; j < line.length; j++) {
							newChoice.push(line[j]);
							newChoices.push(newChoice.slice());
						}
					}
					o.choices = o.choices.concat(newChoices);
					o.requireCreature = false;
					G.grid.queryChoice(o);
				}
			},

			activate: function (path, args) {
				var i;
				var ability = this;
				this.end();

				// Find:
				// - the target which is the first creature in the path
				// - the run path which is up to the creature
				// - the push paths which start from the last creature hex and continues to
				//   the rest of the path
				var target;
				var runPath;
				var pushPath = [];
				for (i = 0; i < path.length; i++) {
					if (path[i].creature) {
						target = path[i].creature;
						runPath = path.slice(0, i);
						pushPath = path.slice(i);
						break;
					}
				}

				// Calculate damage, extra damage per hex distance
				var damages = $j.extend({}, this.damages);
				damages.pierce += runPath.length;
				var damage = new Damage(this.creature, damages, 1, [], G);

				// Move towards target if necessary
				if (runPath.length > 0) {
					var destination = arrayUtils.last(runPath);
					if (args.direction === 4) {
						destination =
							G.grid.hexes[destination.y][destination.x + this.creature.size - 1];
					}

					G.grid.cleanReachable();
					this.creature.moveTo(destination, {
						overrideSpeed: 100,
						ignoreMovementPoint: true,
						callback: function () {
							var interval = setInterval(function () {
								if (!G.freezedInput) {
									clearInterval(interval);

									// Deal damage only if we have reached the end of the path
									if (destination.creature === ability.creature) {
										target.takeDamage(damage);
									}

									if (!ability._pushTarget(target, pushPath, args)) {
										G.activeCreature.queryMove();
									}
								}
							}, 100);
						},
					});
				} else {
					target.takeDamage(damage);
					if (!ability._pushTarget(target, pushPath, args)) {
						G.activeCreature.queryMove();
					}
				}
			},

			_pushTarget: function (target, pushPath, args) {
				var ability = this;
				var creature = this.creature;

				var targetPushPath = pushPath.slice();
				// TODO: These two lines probably do not do anything since filterCreature() returns a new array...
				arrayUtils.filterCreature(targetPushPath, false, false, creature.id);
				arrayUtils.filterCreature(targetPushPath, false, false, target.id);
				if (targetPushPath.length === 0) {
					return false;
				}

				// Push the creature one hex at a time
				// As we need to move creatures simultaneously, we can't use the normal path
				// calculation as the target blocks the path
				var i = 0;
				var interval = setInterval(function () {
					if (!G.freezedInput) {
						if (i === targetPushPath.length ||
							creature.dead || target.dead ||
							!creature.stats.moveable || !target.stats.moveable) {
							clearInterval(interval);
							creature.facePlayerDefault();
							G.activeCreature.queryMove();
						} else {
							var hex = pushPath[i];
							var targetHex = targetPushPath[i];
							if (args.direction === 4) {
								hex = G.grid.hexes[hex.y][hex.x + creature.size - 1];
								targetHex = G.grid.hexes[targetHex.y][targetHex.x + target.size - 1];
							}
							ability._pushOneHex(target, hex, targetHex);
							i++;
						}
					}
				});

				return true;
			},

			_pushOneHex: function (target, hex, targetHex) {
				var opts = {
					overrideSpeed: 100,
					ignorePath: true,
					ignoreMovementPoint: true,
					turnAroundOnComplete: false
				};
				// Note: order matters here; moving ourselves first results on overlapping
				// hexes momentarily and messes up creature hex displays
				target.moveTo(targetHex, $j.extend({
					animation: 'push'
				}, opts));
				this.creature.moveTo(hex, opts);
			}
		},

		//	Third Ability: Fishing Hook
		{
			//	Type : Can be "onQuery", "onStartPhase", "onDamage"
			trigger: "onQuery",

			_targetTeam: Team.enemy,

			require: function () {
				var ability = this;
				if (!this.testRequirements()) return false;

				if (!this.atLeastOneTarget(
					this.creature.getHexMap(matrices.inlinefrontnback2hex), {
						team: this._targetTeam,
						optTest: function (creature) {
							// Size restriction of 2 if unupgraded
							return ability.isUpgraded() ? true : creature.size <= 2;
						}
					})) {
					return false;
				}
				return true;
			},

			//	query() :
			query: function () {
				var ability = this;

				G.grid.queryCreature({
					fnOnConfirm: function () {
						ability.animation.apply(ability, arguments);
					},
					team: this._targetTeam,
					id: this.creature.id,
					flipped: this.creature.flipped,
					hexes: this.creature.getHexMap(matrices.inlinefrontnback2hex),
					optTest: function (creature) {
						// Size restriction of 2 if unupgraded
						return ability.isUpgraded() ? true : creature.size <= 2;
					}
				});
			},


			//	activate() :
			activate: function (target, args) {
				var ability = this;
				var crea = ability.creature;
				ability.end();

				var damage = new Damage(
					crea, // Attacker
					ability.damages, // Damage Type
					1, // Area
					[], // Effects
					G
				);

<<<<<<< HEAD
				var inlinefront2hex = matrices.inlinefront2hex;

				var trgIsInfront = (G.grid.getHexMap(crea.x - inlinefront2hex.origin[0], crea.y - inlinefront2hex.origin[1], 0, false, inlinefront2hex)[0].creature == target);

				var creaX = target.x + (trgIsInfront ? 0 : crea.size - target.size);
				crea.moveTo(
					G.grid.hexes[target.y][creaX], {
						ignorePath: true,
						ignoreMovementPoint: true,
						callback: function () {
							crea.updateHex();
							G.grid.updateDisplay();
							crea.queryMove();
						}
					}
				);
				var targetX = crea.x + (trgIsInfront ? target.size - crea.size : 0);
				target.moveTo(
					G.grid.hexes[crea.y][targetX], {
						ignorePath: true,
						ignoreMovementPoint: true,
						callback: function () {
							target.updateHex();
							G.grid.updateDisplay();
							target.takeDamage(damage);
						}
=======
			var creaX = target.x + (trgIsInfront ? 0 : crea.size - target.size);
			crea.moveTo(
				G.grid.hexes[target.y][creaX], {
					ignorePath: true,
					ignoreMovementPoint: true,
					callback: function() {
						crea.updateHex();
						crea.queryMove();
					}
				}
			);
			var targetX = crea.x + (trgIsInfront ? target.size - crea.size : 0);
			target.moveTo(
				G.grid.hexes[crea.y][targetX], {
					ignorePath: true,
					ignoreMovementPoint: true,
					callback: function() {
						target.updateHex();
						target.takeDamage(damage);
>>>>>>> 521ef996
					}
				);
			},
		}

	];
};<|MERGE_RESOLUTION|>--- conflicted
+++ resolved
@@ -485,10 +485,10 @@
 					G
 				);
 
-<<<<<<< HEAD
 				var inlinefront2hex = matrices.inlinefront2hex;
 
 				var trgIsInfront = (G.grid.getHexMap(crea.x - inlinefront2hex.origin[0], crea.y - inlinefront2hex.origin[1], 0, false, inlinefront2hex)[0].creature == target);
+
 
 				var creaX = target.x + (trgIsInfront ? 0 : crea.size - target.size);
 				crea.moveTo(
@@ -497,7 +497,6 @@
 						ignoreMovementPoint: true,
 						callback: function () {
 							crea.updateHex();
-							G.grid.updateDisplay();
 							crea.queryMove();
 						}
 					}
@@ -509,34 +508,11 @@
 						ignoreMovementPoint: true,
 						callback: function () {
 							target.updateHex();
-							G.grid.updateDisplay();
 							target.takeDamage(damage);
 						}
-=======
-			var creaX = target.x + (trgIsInfront ? 0 : crea.size - target.size);
-			crea.moveTo(
-				G.grid.hexes[target.y][creaX], {
-					ignorePath: true,
-					ignoreMovementPoint: true,
-					callback: function() {
-						crea.updateHex();
-						crea.queryMove();
-					}
-				}
-			);
-			var targetX = crea.x + (trgIsInfront ? target.size - crea.size : 0);
-			target.moveTo(
-				G.grid.hexes[crea.y][targetX], {
-					ignorePath: true,
-					ignoreMovementPoint: true,
-					callback: function() {
-						target.updateHex();
-						target.takeDamage(damage);
->>>>>>> 521ef996
 					}
 				);
 			},
 		}
-
 	];
 };