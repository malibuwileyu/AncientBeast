import * as $j from 'jquery';
import { Damage } from '../damage';
import { Team, isTeam } from '../utility/team';
import * as matrices from '../utility/matrices';
import * as arrayUtils from '../utility/arrayUtils';

const HopTriggerDirections = {
	Above: 0,
	Front: 1,
	Below: 2,
};

/** Creates the abilities
 * @param {Object} G the game object
 * @return {void}
 */
export default (G) => {
	G.abilities[12] = [
		/**
		 * First Ability: Bunny Hop
		 * After any movement, if an enemy is newly detected in the 3 hexes in front
		 * of the bunny (facing right for player 1, left for player 2), the creature
		 * will move backwards one space in an opposite direction.
		 */
		{
			//	Type : Can be "onQuery", "onStartPhase", "onDamage"
			trigger: 'onCreatureMove onOtherCreatureMove',

			/**
			 * Bunny Hop triggers on any movement during other creature's turns (not the
			 * Bunny's self-movement) that causes an enemy to appear in front of the Bunny.
			 * This could be the enemy moving, or an enemy or ally displacing the Bunny
			 * or another creature.
			 *
			 * Bunny Hop is only usable if the creature is not affected by ability-restricting
			 * effects such as Materialization Sickness or Frozen.
			 *
			 * @param {Hex} hex Destination hex where a creature (bunny or other) has moved.
			 * @returns {boolean} If the ability should trigger.
			 */
			require: function (hex) {
				if (!this.testRequirements()) {
					return false;
				}

				// This ability only triggers on other creature's turns, it's purely defensive.
				if (this.creature === this.game.activeCreature) {
					return false;
				}

				// Double check the destination hex actually contains a creature.
				if (!hex.creature) {
					return false;
				}

				/* Determine which (if any) frontal hexes contain an enemy that would trigger
				the ability. */
				let triggerHexes = [];

				if (hex.creature === this.creature) {
					// Bunny has been moved by another active creature, not itself.
					triggerHexes = this._detectFrontHexesWithEnemy();
				} else if (isTeam(hex.creature, this.creature, Team.enemy)) {
					// Enemy movement.
					const frontHexWithEnemy = this._findEnemyHexInFront(hex);

					if (frontHexWithEnemy) {
						triggerHexes.push(frontHexWithEnemy);
					}
				}

				const abilityCanTrigger =
					triggerHexes.length &&
					this.timesUsedThisTurn < this._getUsesPerTurn() &&
					// Bunny cannot use this ability if affected by these states.
					!(this.creature.materializationSickness || this.creature.stats.frozen) &&
					// Bunny needs a valid hex to retreat into.
					this._getHopHex();

				return abilityCanTrigger;
			},

			//	activate() :
			activate: function (hex) {
				let ability = this;

				ability.end();

				this.creature.moveTo(this._getHopHex(), {
					callback: function () {
						G.activeCreature.queryMove();
					},
					ignorePath: true,
					ignoreMovementPoint: true,
				});
			},

			_getUsesPerTurn: function () {
				// If upgraded, useable twice per turn
				return this.isUpgraded() ? 2 : 1;
			},

			/**
			 * Analyse frontal enemy positions and determine which (if any) hexes are
			 * available for the Bunny to hop backwards into.
			 *
<<<<<<< HEAD
			 * Hop movement rules:
			 * - Bunny will first attempt to move in an opposite direction from the approaching
			 *   enemy. For example, if approached from the bottom-left it will try hop
			 *   towards the top-right.
			 *   ⬡⬡↗️
			 *   ⬡🐇⬡
			 *   👹⬡⬡
			 * - If movement described above is impossible, the Bunny will instead move backwards.
			 *   ⬡⬡❌
			 *   ⬡🐇➡️
			 *   👹⬡⬡
			 * - If an enemy is approaching from both top and bottom front hexes, Bunny
			 *   will move backwards.
			 *   👹⬡⬡
			 *   ⬡🐇➡️
			 *   👹⬡⬡
			 * - If trying to move backwards and is unable to do so, movement is cancelled.
			 *   ⬡⬡⬡
			 *   👹🐇❌
			 *   ⬡⬡⬡
=======
			 * Movement rules:
			 * - If movement in the opposite direction is impossible, it will move backwards.
			 * - If the top and bottom front hexes are both occupied, it will move backwards.
			 * - If trying to move backwards and is unable to do so, then movement is cancelled.
>>>>>>> c71d1cb3
			 *
			 * At this point we have determined the ability should be triggered, so we
			 * are only concerned which enemies to hop away from, not which enemies originally
			 * triggered the ability.
			 *
			 * @returns {Hex} Hex the bunny will hop (move) into.
			 */
			_getHopHex: function () {
				const triggerHexes = this._detectFrontHexesWithEnemy();

				// Try to hop away
				let hex;

				if (
					triggerHexes.find((hex) => hex.direction === HopTriggerDirections.Front) ||
					// If the bunny is flanked on top and bottom then hop backwards.
					(triggerHexes.find((hex) => hex.direction === HopTriggerDirections.Above) &&
						triggerHexes.find((hex) => hex.direction === HopTriggerDirections.Below))
				) {
					hex = this.creature.getHexMap(matrices.inlineback1hex)[0];
				} else if (triggerHexes.find((hex) => hex.direction === HopTriggerDirections.Above)) {
					hex = this.creature.getHexMap(matrices.backbottom1hex)[0];
				} else if (triggerHexes.find((hex) => hex.direction === HopTriggerDirections.Below)) {
					hex = this.creature.getHexMap(matrices.backtop1hex)[0];
				}

				// If we can't hop away, try hopping backwards.
				if (hex === undefined || !hex.isWalkable(this.creature.size, this.creature.id, true)) {
					hex = this.creature.getHexMap(matrices.inlineback1hex)[0];
				}

				// Finally, give up if we still can't move.
				if (hex !== undefined && !hex.isWalkable(this.creature.size, this.creature.id, true)) {
					return undefined;
				}

				return hex;
			},

			/**
			 * Determine if a hex containing an enemy is in front of the bunny. Useful
			 * for checking if a newly moved enemy has entered the Bunny's Hop zone.
			 *
			 * @param {Hex} hexWithEnemy Hex known to contain an enemy.
			 * @returns {Hex | undefined} hexWithEnemy if it did move in front of the bunny, otherwise undefined.
			 */
			_findEnemyHexInFront: function (hexWithEnemy) {
				const frontHexesWithEnemy = this._detectFrontHexesWithEnemy();
				const foundEnemyHex = frontHexesWithEnemy.some(
					({ hex }) => hexWithEnemy.creature === hex.creature,
				);

				return foundEnemyHex ? hexWithEnemy : undefined;
			},

			/**
			 * Check the 3 hexes in front of the Snow bunny for any enemy creatures.
			 *
			 * @returns creature in front of the Snow Bunny, or undefined if there is none.
			 */
			_detectFrontHexesWithEnemy: function () {
				const hexesInFront = this.creature.getHexMap(matrices.front1hex);
				const hexesWithEnemy = hexesInFront.reduce((acc, curr, idx) => {
					const hexHasEnemy = curr.creature && isTeam(curr.creature, this.creature, Team.enemy);

					if (hexHasEnemy) {
						acc.push({
							// Maps to HopTriggerDirections.
							direction: idx,
							hex: curr,
						});
					}

					return acc;
				}, []);

				return hexesWithEnemy;
			},
		},

		// 	Second Ability: Big Pliers
		{
			//	Type : Can be "onQuery", "onStartPhase", "onDamage"
			trigger: 'onQuery',

			_targetTeam: Team.enemy,

			// 	require() :
			require: function () {
				if (!this.testRequirements()) {
					return false;
				}

				if (
					!this.atLeastOneTarget(this.creature.adjacentHexes(1), {
						team: this._targetTeam,
					})
				) {
					return false;
				}
				return true;
			},

			// 	query() :
			query: function () {
				let ability = this;
				let snowBunny = this.creature;

				G.grid.queryCreature({
					fnOnConfirm: function () {
						ability.animation(...arguments);
					},
					team: this._targetTeam,
					id: snowBunny.id,
					flipped: snowBunny.player.flipped,
					hexes: snowBunny.adjacentHexes(1),
				});
			},

			//	activate() :
			activate: function (target) {
				let ability = this;
				ability.end();

				let damages = ability.damages;
				// If upgraded, do pure damage against frozen targets
				if (this.isUpgraded() && target.stats.frozen) {
					damages = {
						pure: 0,
					};
					for (let type in ability.damages) {
						if ({}.hasOwnProperty.call(ability.damages, type)) {
							damages.pure += ability.damages[type];
						}
					}
				}

				let damage = new Damage(
					ability.creature, // Attacker
					damages, // Damage Type
					1, // Area
					[], // Effects
					G,
				);
				target.takeDamage(damage);
			},
		},

		// 	Third Ability: Blowing Wind
		{
			//	Type : Can be "onQuery", "onStartPhase", "onDamage"
			trigger: 'onQuery',

			directions: [1, 1, 1, 1, 1, 1],
			_targetTeam: Team.both,

			// 	require() :
			require: function () {
				if (!this.testRequirements()) {
					return false;
				}

				if (
					!this.testDirection({
						team: this._targetTeam,
						directions: this.directions,
					})
				) {
					return false;
				}
				return true;
			},

			// 	query() :
			query: function () {
				let ability = this;
				let snowBunny = this.creature;

				G.grid.queryDirection({
					fnOnConfirm: function () {
						ability.animation(...arguments);
					},
					flipped: snowBunny.player.flipped,
					team: this._targetTeam,
					id: snowBunny.id,
					requireCreature: true,
					x: snowBunny.x,
					y: snowBunny.y,
					directions: this.directions,
				});
			},

			//	activate() :
			activate: function (path, args) {
				let ability = this;
				ability.end();

				let target = arrayUtils.last(path).creature;
				// No blow size penalty if upgraded and target is frozen
				let dist = 5 - (this.isUpgraded() && target.stats.frozen ? 0 : target.size);
				let dir = [];
				switch (args.direction) {
					case 0: // Upright
						dir = G.grid
							.getHexMap(target.x, target.y - 8, 0, target.flipped, matrices.diagonalup)
							.reverse();
						break;
					case 1: // StraitForward
						dir = G.grid.getHexMap(target.x, target.y, 0, target.flipped, matrices.straitrow);
						break;
					case 2: // Downright
						dir = G.grid.getHexMap(target.x, target.y, 0, target.flipped, matrices.diagonaldown);
						break;
					case 3: // Downleft
						dir = G.grid.getHexMap(target.x, target.y, -4, target.flipped, matrices.diagonalup);
						break;
					case 4: // StraitBackward
						dir = G.grid.getHexMap(target.x, target.y, 0, !target.flipped, matrices.straitrow);
						break;
					case 5: // Upleft
						dir = G.grid
							.getHexMap(target.x, target.y - 8, -4, target.flipped, matrices.diagonaldown)
							.reverse();
						break;
					default:
						break;
				}

				let hex = target.hexagons[0];

				target.moveTo(hex, {
					ignoreMovementPoint: true,
					ignorePath: true,
					callback: function () {
						G.activeCreature.queryMove();
					},
					animation: 'push',
				});

				G.Phaser.camera.shake(0.01, 500, true, G.Phaser.camera.SHAKE_VERTICAL, true);

				dir = dir.slice(0, dist + 1);

				for (let j = 0; j < dir.length; j++) {
					if (dir[j].isWalkable(target.size, target.id, true)) {
						hex = dir[j];
					} else {
						break;
					}
				}

				target.moveTo(hex, {
					ignoreMovementPoint: true,
					ignorePath: true,
					callback: function () {
						G.activeCreature.queryMove();
					},
					animation: 'push',
				});

				G.Phaser.camera.shake(0.01, 500, true, G.Phaser.camera.SHAKE_VERTICAL, true);
			},
		},

		// 	Fourth Ability: Freezing Spit
		{
			//	Type : Can be "onQuery", "onStartPhase", "onDamage"
			trigger: 'onQuery',

			_targetTeam: Team.enemy,

			// 	require() :
			require: function () {
				if (!this.testRequirements()) {
					return false;
				}

				if (
					!this.testDirection({
						team: this._targetTeam,
						directions: this.directions,
					})
				) {
					return false;
				}
				return true;
			},

			// 	query() :
			query: function () {
				let ability = this;
				let snowBunny = this.creature;

				G.grid.queryDirection({
					fnOnConfirm: function () {
						ability.animation(...arguments);
					},
					flipped: snowBunny.player.flipped,
					team: this._targetTeam,
					id: snowBunny.id,
					requireCreature: true,
					x: snowBunny.x,
					y: snowBunny.y,
					directions: [1, 1, 1, 1, 1, 1],
				});
			},

			//	activate() :
			activate: function (path, args) {
				let ability = this;
				ability.end();
				let target = arrayUtils.last(path).creature;

				let projectileInstance = G.animations.projectile(
					this,
					target,
					'effects_freezing-spit',
					path,
					args,
					52,
					-20,
				);
				let tween = projectileInstance[0];
				let sprite = projectileInstance[1];
				let dist = projectileInstance[2];

				tween.onComplete.add(function () {
					// this refers to the animation object, _not_ the ability
					this.destroy();

					// Copy to not alter ability strength
					let dmg = $j.extend({}, ability.damages);
					dmg.crush += 3 * dist; // Add distance to crush damage

					let damage = new Damage(
						ability.creature, // Attacker
						dmg, // Damage Type
						1, // Area
						[],
						G,
					);
					let damageResult = target.takeDamage(damage);

					// If upgraded and melee range, freeze the target
					if (ability.isUpgraded() && damageResult.damageObj.melee) {
						target.stats.frozen = true;
						target.updateHealth();
						G.UI.updateFatigue();
					}
				}, sprite); // End tween.onComplete
			},
			getAnimationData: function () {
				return {
					duration: 500,
					delay: 0,
					activateAnimation: false,
				};
			},
		},
	];
};<|MERGE_RESOLUTION|>--- conflicted
+++ resolved
@@ -104,7 +104,6 @@
 			 * Analyse frontal enemy positions and determine which (if any) hexes are
 			 * available for the Bunny to hop backwards into.
 			 *
-<<<<<<< HEAD
 			 * Hop movement rules:
 			 * - Bunny will first attempt to move in an opposite direction from the approaching
 			 *   enemy. For example, if approached from the bottom-left it will try hop
@@ -125,12 +124,6 @@
 			 *   ⬡⬡⬡
 			 *   👹🐇❌
 			 *   ⬡⬡⬡
-=======
-			 * Movement rules:
-			 * - If movement in the opposite direction is impossible, it will move backwards.
-			 * - If the top and bottom front hexes are both occupied, it will move backwards.
-			 * - If trying to move backwards and is unable to do so, then movement is cancelled.
->>>>>>> c71d1cb3
 			 *
 			 * At this point we have determined the ability should be triggered, so we
 			 * are only concerned which enemies to hop away from, not which enemies originally
