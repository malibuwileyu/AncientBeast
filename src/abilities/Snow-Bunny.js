--- conflicted
+++ resolved
@@ -1,18 +1,9 @@
-<<<<<<< HEAD
-import { Damage } from '../damage';
-import { Team } from '../utility/team';
-import * as matrices from '../utility/matrices';
-import * as arrayUtils from '../utility/arrayUtils';
-import { Effect } from '../effect';
-import { isTeam } from '../utility/team';
-=======
 import * as $j from 'jquery';
 import { Damage } from "../damage";
 import { Team, isTeam } from "../utility/team";
 import * as matrices from "../utility/matrices";
 import * as arrayUtils from "../utility/arrayUtils";
 import { Effect } from "../effect";
->>>>>>> f4b6da39
 
 /**
  * Creates the abilities
@@ -250,8 +241,6 @@
 					default:
 						break;
 				}
-<<<<<<< HEAD
-=======
 			}
 
 			target.moveTo(hex, {
@@ -266,7 +255,6 @@
 			G.Phaser.camera.shake(0.01, 500, true, G.Phaser.camera.SHAKE_VERTICAL, true);
 		},
 	},
->>>>>>> f4b6da39
 
 				dir = dir.slice(0, dist + 1);
 
@@ -387,5 +375,7 @@
 				};
 			}
 		}
-	];
+	}
+
+];
 };