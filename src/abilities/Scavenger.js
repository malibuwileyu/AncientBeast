import { Damage } from "../damage";
import { Team } from "../utility/team";
import * as matrices from "../utility/matrices";
import * as arrayUtils from "../utility/arrayUtils";
import { Effect } from "../effect";

/**
 * Creates the abilities
 * @param {Object} G the game object 
 */
export default (G) => {
	/*
	 *
	 *	Scavenger abilities
	 *
	 */
	G.abilities[44] = [

		// 	First Ability: Wing Feathers
		{
			/**
			 * Provides custom movement type given whether the ability is upgraded or not.
			 * Movement type is "hover" unless this ability is upgraded, then it's "flying"
			 * @return {string} movement type, "hover" or "flying"
			 */
			movementType: function () {
				return this.isUpgraded() ? "flying" : this.creature._movementType;
			},

			//	Type : Can be "onQuery", "onStartPhase", "onDamage"
			trigger: "",

			// 	require() :
			require: function () {
				return true;
			},

			//	activate() :
			activate: function () { },
		},



		// 	Second Ability: Slicing Pounce
		{
			//	Type : Can be "onQuery", "onStartPhase", "onDamage"
			trigger: "onQuery",

			_targetTeam: Team.enemy,

			// 	require() :
			require: function () {
				if (!this.testRequirements()) return false;

				if (!this.atLeastOneTarget(
					this.creature.getHexMap(matrices.frontnback2hex), {
						team: this._targetTeam
					})) {
					return false;
				}
				return true;
			},

			// 	query() :
			query: function () {
				var ability = this;

				G.grid.queryCreature({
					fnOnConfirm: function () {
						ability.animation.apply(ability, arguments);
					},
					team: this._targetTeam,
					id: this.creature.id,
					flipped: this.creature.flipped,
					hexes: this.creature.getHexMap(matrices.frontnback2hex),
				});
			},


			//	activate() :
			activate: function (target, args) {
				var ability = this;
				ability.end();

				// If upgraded, hits will debuff target with -1 offense
				if (this.isUpgraded()) {
					var effect = new Effect("Slicing Pounce", ability.creature, target, "onDamage", {
						alterations: {
							offense: -1
						}
					}, G);
					target.addEffect(effect);
					G.log("%CreatureName" + target.id + "%'s offense is lowered by 1");
				}

				var damage = new Damage(
					ability.creature, // Attacker
					ability.damages, // Damage Type
					1, // Area
					[], // Effects
					G
				);

				target.takeDamage(damage);
			},
		},



		// 	Third Ability: Escort Service
		{
			//	Type : Can be "onQuery", "onStartPhase", "onDamage"
			trigger: "onQuery",

			_targetTeam: Team.both,

			// 	require() :
			require: function () {
				if (!this.testRequirements()) return false;

				var ability = this;
				var crea = this.creature;

				var hexes = crea.getHexMap(matrices.inlinefrontnback2hex);

				if (hexes.length < 2) {
					// At the border of the map
					return false;
				}

				if (hexes[0].creature && hexes[1].creature) {
					// Sandwiched
					return false;
				}

				// Cannot escort large (size > 2) creatures unless ability is upgraded
				hexes = hexes.filter(function (hex) {
					if (!hex.creature) {
						return false;
					}

					return hex.creature.size < 3 || ability.isUpgraded();
				});

				if (!this.atLeastOneTarget(hexes, {
					team: this._targetTeam
				})) {
					return false;
				}

				var trg = hexes[0].creature || hexes[1].creature;

				if (!trg.stats.moveable) {
					this.message = "Target is not moveable.";
					return false;
				}

				if (crea.remainingMove < trg.size) {
					//Not enough move points
					this.message = "Not enough movement points.";
					return false;
				}

				return true;
			},

			query: function () {
				var ability = this;
				var crea = this.creature;

				var hexes = crea.getHexMap(matrices.inlinefrontnback2hex);
				var trg = hexes[0].creature || hexes[1].creature;

				var distance = Math.floor(crea.remainingMove / trg.size);
				var size = crea.size + trg.size;

				var trgIsInfront = (G.grid.getHexMap(crea.x - matrices.inlinefront2hex.origin[0], crea.y - matrices.inlinefront2hex.origin[1], 0, false, matrices.inlinefront2hex)[0].creature == trg);

<<<<<<< HEAD
				var select = function (hex, args) {
					for (var i = 0; i < size; i++) {
						if (!G.grid.hexExists(hex.y, hex.x - i)) continue;
						var h = G.grid.hexes[hex.y][hex.x - i];
						var color;
						if (trgIsInfront) {
							color = i < trg.size ? trg.team : crea.team;
						} else {
							color = i > 1 ? trg.team : crea.team;
						}
						h.overlayVisualState("creature moveto selected player" + color);
					}
				};

				var x = (trgIsInfront ? crea.x + trg.size : crea.x);

				G.grid.queryHexes({
					fnOnConfirm: function () {
						ability.animation.apply(ability, arguments);
					}, // fnOnConfirm
					fnOnSelect: select, // fnOnSelect,
					team: this._targetTeam,
					id: [crea.id, trg.id],
					size: size,
					flipped: crea.player.flipped,
					hexes: G.grid.getFlyingRange(x, crea.y, distance, size, [crea.id, trg.id]).filter(function (item) {
						return crea.y == item.y &&
							(trgIsInfront ?
								item.x < x :
								item.x > x - crea.size - trg.size + 1
							);
					}),
					args: {
						trg: trg.id,
						trgIsInfront: trgIsInfront
					}
				});
			},
=======
			var select = function(hex, args) {
			    for(var i =0 ; i < trg.hexagons.length;i++){
			        G.grid.cleanHex(trg.hexagons[i])
			        trg.hexagons[i].displayVisualState("dashed");
			    }
			    for(var i =0 ; i < crea.hexagons.length;i++){
			        G.grid.cleanHex(crea.hexagons[i])
			        crea.hexagons[i].overlayVisualState("hover h_player" + crea.team);
			    }
				for (var i = 0; i < size; i++) {
					if (!G.grid.hexExists(hex.y, hex.x - i)) continue;
					var h = G.grid.hexes[hex.y][hex.x - i];
					var color;
					if (trgIsInfront) {
						color = i < trg.size ? trg.team : crea.team;
					} else {
						color = i > 1 ? trg.team : crea.team;
					}
					G.grid.cleanHex(h);
					h.overlayVisualState("active creature player" + color);
                    h.displayVisualState("creature player" + color);
				}
			};

			var x = (trgIsInfront ? crea.x + trg.size : crea.x);

			G.grid.queryHexes({
				fnOnConfirm: function() {
					ability.animation.apply(ability, arguments);
				}, // fnOnConfirm
				fnOnSelect: select, // fnOnSelect,
				team: this._targetTeam,
				id: [crea.id, trg.id],
				size: size,
				flipped: crea.player.flipped,
				hexes: G.grid.getFlyingRange(x, crea.y, distance, size, [crea.id, trg.id]).filter(function(item) {
					return crea.y == item.y &&
						(trgIsInfront ?
							item.x < x :
							item.x > x - crea.size - trg.size + 1
						);
				}),
				args: {
					trg: trg.id,
					trgIsInfront: trgIsInfront
				},
				callbackAfterQueryHexes: () => {
                    for(var i =0 ; i < trg.hexagons.length;i++){
                        G.grid.cleanHex(trg.hexagons[i])
                        trg.hexagons[i].displayVisualState("dashed");
                    }
                },
				fillHexOnHover: false
			});
		},
>>>>>>> 521ef996


			//	activate() :
			activate: function (hex, args) {
				var ability = this;
				ability.end();

				var crea = this.creature;

				var trg = G.creatures[args.trg];
				var size = crea.size + trg.size;

				var trgIF = args.trgIsInfront;

				var crea_dest = G.grid.hexes[hex.y][trgIF ? hex.x - trg.size : hex.x];
				var trg_dest = G.grid.hexes[hex.y][trgIF ? hex.x : hex.x - crea.size];

				// Determine distance
				var distance = 0;
				var k = 0;
				var start = G.grid.hexes[crea.y][crea.x];
				while (!distance) {
					k++;

					if (arrayUtils.findPos(start.adjacentHex(k), crea_dest)) {
						distance = k;
					}
				}
<<<<<<< HEAD
=======
			}

			// Substract from movement points
			crea.remainingMove -= distance * trg.size;

			crea.moveTo(crea_dest, {
				animation: "fly",
				callback: function() {
					trg.updateHex();
				},
				ignoreMovementPoint: true
			});

			trg.moveTo(trg_dest, {
				animation: "fly",
				callback: function() {
					ability.creature.updateHex();
					ability.creature.queryMove();
				},
				ignoreMovementPoint: true,
				overrideSpeed: crea.animation.walk_speed
			});
>>>>>>> 521ef996

				// Substract from movement points
				crea.remainingMove -= distance * trg.size;

				crea.moveTo(crea_dest, {
					animation: "fly",
					callback: function () {
						trg.updateHex();
						G.grid.updateDisplay();
					},
					ignoreMovementPoint: true
				});

				trg.moveTo(trg_dest, {
					animation: "fly",
					callback: function () {
						ability.creature.updateHex();
						G.grid.updateDisplay();
						ability.creature.queryMove();
					},
					ignoreMovementPoint: true,
					overrideSpeed: crea.animation.walk_speed
				});

			},
		},



		// 	Fourth Ability: Deadly Toxin
		{
			//	Type : Can be "onQuery", "onStartPhase", "onDamage"
			trigger: "onQuery",

			_targetTeam: Team.enemy,

			// 	require() :
			require: function () {
				if (!this.testRequirements()) return false;

				if (!this.atLeastOneTarget(
					this.creature.getHexMap(matrices.frontnback2hex), {
						team: this._targetTeam
					})) {
					return false;
				}
				return true;
			},

			// 	query() :
			query: function () {
				var ability = this;

				G.grid.queryCreature({
					fnOnConfirm: function () {
						ability.animation.apply(ability, arguments);
					},
					team: this._targetTeam,
					id: this.creature.id,
					flipped: this.creature.flipped,
					hexes: this.creature.getHexMap(matrices.frontnback2hex),
				});
			},


			//	activate() :
			activate: function (target, args) {
				var ability = this;
				ability.end();

				// Don't perform poison damage unless upgraded
				var damages = $j.extend({}, ability.damages);
				if (!this.isUpgraded()) {
					delete damages.poison;
				}

				var damage = new Damage(
					ability.creature, // Attacker
					damages, // Damage Type
					1, // Area
					[], // Effects
					G
				);

				target.takeDamage(damage);

				// Add poison damage debuff
				var effect = new Effect(this.title, this.creature, target, "onStartPhase", {
					stackable: false,
					effectFn: function (effect, creature) {
						G.log("%CreatureName" + creature.id + "% is affected by " + ability.title);
						creature.takeDamage(new Damage(
							effect.owner, {
								poison: ability.damages.poison
							}, 1, [], G
						));
					}
				}, G);
				target.replaceEffect(effect);
				G.log("%CreatureName" + target.id + "% is poisoned by " + this.title);

				G.UI.checkAbilities();
			},
		}
	];
};<|MERGE_RESOLUTION|>--- conflicted
+++ resolved
@@ -176,8 +176,15 @@
 
 				var trgIsInfront = (G.grid.getHexMap(crea.x - matrices.inlinefront2hex.origin[0], crea.y - matrices.inlinefront2hex.origin[1], 0, false, matrices.inlinefront2hex)[0].creature == trg);
 
-<<<<<<< HEAD
 				var select = function (hex, args) {
+					for (var i = 0; i < trg.hexagons.length; i++) {
+						G.grid.cleanHex(trg.hexagons[i])
+						trg.hexagons[i].displayVisualState("dashed");
+					}
+					for (var i = 0; i < crea.hexagons.length; i++) {
+						G.grid.cleanHex(crea.hexagons[i])
+						crea.hexagons[i].overlayVisualState("hover h_player" + crea.team);
+					}
 					for (var i = 0; i < size; i++) {
 						if (!G.grid.hexExists(hex.y, hex.x - i)) continue;
 						var h = G.grid.hexes[hex.y][hex.x - i];
@@ -187,7 +194,9 @@
 						} else {
 							color = i > 1 ? trg.team : crea.team;
 						}
-						h.overlayVisualState("creature moveto selected player" + color);
+						G.grid.cleanHex(h);
+						h.overlayVisualState("active creature player" + color);
+						h.displayVisualState("creature player" + color);
 					}
 				};
 
@@ -212,67 +221,16 @@
 					args: {
 						trg: trg.id,
 						trgIsInfront: trgIsInfront
-					}
-				});
-			},
-=======
-			var select = function(hex, args) {
-			    for(var i =0 ; i < trg.hexagons.length;i++){
-			        G.grid.cleanHex(trg.hexagons[i])
-			        trg.hexagons[i].displayVisualState("dashed");
-			    }
-			    for(var i =0 ; i < crea.hexagons.length;i++){
-			        G.grid.cleanHex(crea.hexagons[i])
-			        crea.hexagons[i].overlayVisualState("hover h_player" + crea.team);
-			    }
-				for (var i = 0; i < size; i++) {
-					if (!G.grid.hexExists(hex.y, hex.x - i)) continue;
-					var h = G.grid.hexes[hex.y][hex.x - i];
-					var color;
-					if (trgIsInfront) {
-						color = i < trg.size ? trg.team : crea.team;
-					} else {
-						color = i > 1 ? trg.team : crea.team;
-					}
-					G.grid.cleanHex(h);
-					h.overlayVisualState("active creature player" + color);
-                    h.displayVisualState("creature player" + color);
-				}
-			};
-
-			var x = (trgIsInfront ? crea.x + trg.size : crea.x);
-
-			G.grid.queryHexes({
-				fnOnConfirm: function() {
-					ability.animation.apply(ability, arguments);
-				}, // fnOnConfirm
-				fnOnSelect: select, // fnOnSelect,
-				team: this._targetTeam,
-				id: [crea.id, trg.id],
-				size: size,
-				flipped: crea.player.flipped,
-				hexes: G.grid.getFlyingRange(x, crea.y, distance, size, [crea.id, trg.id]).filter(function(item) {
-					return crea.y == item.y &&
-						(trgIsInfront ?
-							item.x < x :
-							item.x > x - crea.size - trg.size + 1
-						);
-				}),
-				args: {
-					trg: trg.id,
-					trgIsInfront: trgIsInfront
-				},
-				callbackAfterQueryHexes: () => {
-                    for(var i =0 ; i < trg.hexagons.length;i++){
-                        G.grid.cleanHex(trg.hexagons[i])
-                        trg.hexagons[i].displayVisualState("dashed");
-                    }
-                },
-				fillHexOnHover: false
-			});
-		},
->>>>>>> 521ef996
-
+					},
+					callbackAfterQueryHexes: () => {
+						for (var i = 0; i < trg.hexagons.length; i++) {
+							G.grid.cleanHex(trg.hexagons[i])
+							trg.hexagons[i].displayVisualState("dashed");
+						}
+					},
+					fillHexOnHover: false
+				});
+			},
 
 			//	activate() :
 			activate: function (hex, args) {
@@ -300,31 +258,6 @@
 						distance = k;
 					}
 				}
-<<<<<<< HEAD
-=======
-			}
-
-			// Substract from movement points
-			crea.remainingMove -= distance * trg.size;
-
-			crea.moveTo(crea_dest, {
-				animation: "fly",
-				callback: function() {
-					trg.updateHex();
-				},
-				ignoreMovementPoint: true
-			});
-
-			trg.moveTo(trg_dest, {
-				animation: "fly",
-				callback: function() {
-					ability.creature.updateHex();
-					ability.creature.queryMove();
-				},
-				ignoreMovementPoint: true,
-				overrideSpeed: crea.animation.walk_speed
-			});
->>>>>>> 521ef996
 
 				// Substract from movement points
 				crea.remainingMove -= distance * trg.size;
@@ -333,7 +266,6 @@
 					animation: "fly",
 					callback: function () {
 						trg.updateHex();
-						G.grid.updateDisplay();
 					},
 					ignoreMovementPoint: true
 				});
@@ -342,7 +274,6 @@
 					animation: "fly",
 					callback: function () {
 						ability.creature.updateHex();
-						G.grid.updateDisplay();
 						ability.creature.queryMove();
 					},
 					ignoreMovementPoint: true,
@@ -351,8 +282,6 @@
 
 			},
 		},
-
-
 
 		// 	Fourth Ability: Deadly Toxin
 		{
