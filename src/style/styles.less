--- conflicted
+++ resolved
@@ -1618,17 +1618,6 @@
 	#bottompanel {
 		transform: scale(0.7);
 	}
-<<<<<<< HEAD
-}
-#banner {
-	font-size: 31px;
-	position: absolute;
-	left: 50%;
-	z-index: 2;
-	transform: translateX(-50%);
-	color: #fff;
-	top: 20%;
-=======
 
 	#scoreboardReturn {
 		height: 80px !important;
@@ -1667,5 +1656,13 @@
 		height: 80px !important;
 		width: 80px !important;
 	}
->>>>>>> 69fd8002
+}
+#banner {
+	font-size: 31px;
+	position: absolute;
+	left: 50%;
+	z-index: 2;
+	transform: translateX(-50%);
+	color: #fff;
+	top: 20%;
 }