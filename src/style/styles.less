#combatwrapper {
	width: 100%;
	height: 100%;
	overflow: hidden;
	position: relative;
	text-align: center;
}

#combatframe * {
	/* Avoid selecting game elements */
	user-select: none;
}

#combatwrapper canvas {
	display: inline-block !important;
	overflow: hidden;
	box-shadow: 0 0 30px black;
	margin-bottom: 0 !important;
}

#grid {
	width: 90.1em;
	height: 45em;
	position: relative;
	top: 327px;
	margin: 0 auto;
}

#creatureWrapper,
#hexesDisplay,
#hexesOverlay,
#hexesinput,
#trapWrapper {
	position: relative;
	top: 0;
	left: 0;
	transform-origin: 45.05em 22.5em;
}

#hexesDisplay,
#hexesOverlay,
#hexesinput {
	transform: scaleY(0.75);
}

#hexesDisplay {
	z-index: 1;
	opacity: 0.5;
}

#hexesOverlay {
	z-index: 2;
}

#creatureWrapper {
	z-index: 3;
}

#hexesinput {
	z-index: 4;
}

.row {
	position: absolute;
}

.even {
	padding: 0 2.818em;
}

.hex {
	display: inline-block;
	position: absolute;
}

#hexesDisplay .displayhex {
	background: url('~assets/interface/hex.png');
	transition: opacity 250ms;
}

.displayhex {
	position: absolute;
	display: inline-block;
	width: 90px;
	height: 52px;
	margin: -36px -10px;
	padding: 36px 10px;
	line-height: 52px;
	text-align: center;
	font-size: 35px;
}

#hexesDisplay .displayhex.not-reachable {
	opacity: 0;
}

#hexesinput .hex div,
.hex div:after,
.hex div:before {
	position: relative;
	display: block;
	color: black;
	margin: 0;
	padding: 0;
	top: 0;
	left: 0;
	width: 90px;
	height: 52px;
	z-index: 99;
	text-align: center;
	font-size: 20px;
	line-height: 20px;
	/* For debug */
	cursor: pointer;
}

#hexesinput .hex div:before {
	position: relative;
	content: '';
	transform: rotate(-60deg);
}

#hexesinput .hex div:after {
	position: absolute;
	content: '';
	transform: rotate(60deg);
}

#hexesinput .hex.not-reachable div,
#hexesinput .hex.not-reachable div:after,
#hexesinput .hex.not-reachable div:before {
	cursor: default;
}

#hexesOverlay .displayhex.hover {
	z-index: 8;
}

#hexesDisplay .adj {
	background: url('~assets/interface/hex_path.png');
	z-index: 5;
	opacity: 1;
}

#hexesDisplay .displayhex.dashed {
	background: url('~assets/interface/hex_dashed.png');
	z-index: 5;
	opacity: 1 !important;
}

#hexesDisplay .displayhex.showGrid {
	opacity: 1 !important;
}

/*--------------------Players------------------*/
#hexesDisplay .displayhex.creature {
	z-index: 6 !important;
	opacity: 1 !important;
}

#hexesOverlay .displayhex.creature {
	z-index: 6 !important;
	opacity: 1;
}

#hexesOverlay .displayhex.hover {
	background: url('~assets/interface/cancel.png');
}

/*p0*/
#hexesOverlay .displayhex.creature.player0.ownCreatureHexShade,
#hexesOverlay .displayhex.hover.h_player0 {
	background: url('~assets/interface/hex_glowing_red.png') !important;
}

#hexesDisplay .displayhex.creature.player0,
#hexesOverlay .displayhex.creature.active.player0,
#hexesOverlay .displayhex.creature.selected.player0 {
	background: url('~assets/interface/hex_outline_red.png');
}

/*p1*/
#hexesOverlay .displayhex.creature.player1.ownCreatureHexShade,
#hexesOverlay .displayhex.hover.h_player1 {
	background: url('~assets/interface/hex_glowing_blue.png') !important;
}

#hexesDisplay .displayhex.creature.player1,
#hexesOverlay .displayhex.creature.active.player1,
#hexesOverlay .displayhex.creature.selected.player1 {
	background: url('~assets/interface/hex_outline_blue.png');
}

/*p2*/
#hexesOverlay
	.displayhex.hover.h_player2
	#hexesOverlay
	.displayhex.creature.player2.ownCreatureHexShade {
	background: url('~assets/interface/hex_glowing_orange.png') !important;
}

#hexesDisplay .displayhex.creature.player2,
#hexesOverlay .displayhex.creature.active.player2,
#hexesOverlay .displayhex.creature.selected.player2 {
	background: url('~assets/interface/hex_outline_orange.png');
}

/*p3*/
#hexesOverlay
	.displayhex.hover.h_player3
	#hexesOverlay
	.displayhex.creature.player3.ownCreatureHexShade {
	background: url('~assets/interface/hex_glowing_green.png') !important;
}

#hexesDisplay .displayhex.creature.player3,
#hexesOverlay .displayhex.creature.active.player3,
#hexesOverlay .displayhex.creature.selected.player3 {
	background: url('~assets/interface/hex_outline_green.png');
}

#hexesDisplay .displayhex.creature.hidden {
	opacity: 0 !important;
}

#hexesDisplay .displayhex.creature.dashed {
	background: url('~assets/interface/hex_dashed.png');
	z-index: 5;
	opacity: 1 !important;
}

/*------------------Creatures------------------*/
#creatureWrapper .creature .effects {
	position: absolute;
	bottom: 100%;
	left: 0;
}

#creatureWrapper .creature {
	display: block;
	position: absolute;
	top: 0;
	left: 0;
	transform-origin: 50% 0;
	transition: opacity 500ms;
}

#creatureWrapper div.creature.flipped {
	transform: scale(-1, 1);
}

#creatureWrapper .creature {
	transition: opacity 500ms;
}

.creature.ghosted {
	opacity: 0.25 !important;
}

.ghosted_hidden {
	opacity: 0.4 !important;
}

.creature.dead {
	opacity: 0 !important;
}

/*-----------------Drops-------------------*/
.drop {
	position: absolute;
	margin-left: 23px;
	margin-top: -4px;
	width: 50px;
	height: 50px;
}

/*-----------------UI-------------------*/
#ui {
	top: 0;
	left: 0;
	display: block;
	width: 0;
	height: 0;
}

#toppanel {
	position: fixed;
	top: 0;
	width: 100%;
	z-index: 3;
}

#bottompanel {
	position: fixed;
	bottom: 0;
	height: 0;
	width: 100%;
	z-index: 2;
}

#rightpanel {
	position: absolute;
	right: 20px;
	top: 100px;
}

#leftpanel {
	position: absolute;
	left: 0;
	z-index: 0;
}

.button {
	background-size: 100% 100%;
	cursor: pointer;
	height: 80px;
	width: 80px;
}

.button.noclick:hover {
	opacity: 0.5;
}

.button.upgradeIcon {
	background-image: url('~assets/icons/upgrade.svg') !important;
}

.button.upgradeTransition {
	transition: background-image 0.5s linear !important;
}

.button.nextIcon {
	background-image: url('~assets/icons/next.svg') !important;
}

.button.upgraded.noclick:hover:before {
	opacity: 1;
}

.button:before {
	content: '';
	display: block;
	position: absolute;
	height: 80px;
	width: 80px;
	background-size: 100% 100%;
	background-image: url('~assets/interface/frame.png');
}

.button.upgraded:before {
	background-image: url('~assets/interface/frame_upgrade.png');
}

.button.disabled {
	opacity: 0.5;
}

.disabled {
	cursor: not-allowed !important;

	&.ability {
		cursor: help !important;
	}
}

#fullscreen {
	cursor: pointer;
	position: fixed;
	width: 100px;
	text-shadow: 1px 1px 0 #000, -1px -1px 0 #000, 1px -1px 0 #000, -1px 1px 0 #000, 1px 1px 0 #000;
	top: 0;
	right: 0;
	z-index: 100;

	div {
		display: block;
		width: 100px;
		height: 100px;
		background-color: rgba(0, 0, 0, 0.55);
		background-image: url('~assets/interface/frame.png'), url('~assets/icons/fullscreen.svg');
		background-repeat: no-repeat;
		background-size: cover;
		margin-bottom: 3px;
	}

	&.fullscreenMode div {
		background-image: url('~assets/interface/frame.png'), url('~assets/icons/contract.svg');
	}
}

.button#fullscreen:before {
	background-image: none;
}

.button#audio {
	background-image: url('~assets/icons/audio.svg');
}

.button#skip {
	background-image: url('~assets/icons/skip.svg');
}

.button#delay {
	background-image: url('~assets/icons/delay.svg');
}

.button#flee {
	background-image: url('~assets/icons/flee.svg');
}

#playerbutton {
	cursor: pointer;
	background: rgba(0, 0, 0, 0.55);
	position: fixed;
	right: 0;
	z-index: 2;
}

#playerinfo {
	color: white;
	display: block;
	font-size: 12px;
	font-weight: bold;
	height: 100px;
	margin: 1px -5px;
	position: fixed;
	text-align: right;
	text-shadow: 1px 1px 0 #000, -1px -1px 0 #000, 1px -1px 0 #000, -1px 1px 0 #000, 1px 1px 0 #000;
	top: 0;
	width: 100px;
	z-index: 2;
}

#playerinfo p {
	margin: 4px;
}

#playerinfo .name {
	font-size: 15px;
}

.alert {
	color: red;
}

#leftpanel .button {
	background-color: rgba(0, 0, 0, 0.55);
	transition: transform 0.5s;
	transform: translateX(-50%);
	&:hover {
		transform: translateX(0%);
	}
	&.slideIn {
		transform: translateX(0);
	}
}

#rightpanel .button {
	background-color: rgba(0, 0, 0, 0.55);
	transition: transform 0.5s;
	transform: translateX(50%);
	&:hover {
		transform: translateX(0);
	}
	&.slideIn {
		transform: translateX(0);
	}
}

.card.disabled a.name {
	cursor: not-allowed;
}
// Card anchor refactor
div.section.info {
	position: relative;

	span.creature-meta {
		position: absolute;
		top: 50%;
		transform: translateY(-50%);
		font-size: 21px;

		&.type {
			left: 22px;
		}

		&.hexes {
			right: 22px;

			span {
				font-size: 18px;
				position: relative;
				bottom: 2px;
				padding-left: 5px;
			}
		}

		a.name {
			left: 50%;
			transform: translate(-50%, -50%);
		}
	}
}

/*-------------------Dash-------------------*/
#dash {
	background: rgba(0, 0, 0, 0.85);
	width: 100%;
	height: 100%;
	position: fixed;
	top: 0;
	z-index: 4;
	transition: top 250ms;
}

#dash #tooltip {
	display: block;
	position: absolute;
	top: -100px;
	left: 0;
	right: 100px;
	height: 100px;
	color: white;
	text-align: center;
}

#dash #tooltip.active {
	top: 0;
}

#dash #creaturegrid {
	height: 700px;
	width: 700px;
	display: inline-flex;
	flex-wrap: wrap;
	top: 0;
	bottom: 0;
	padding: 20px;
}

#dash #return {
	top: 0;
	right: 0 !important;
	position: absolute;
	height: 100px;
	width: 100px;
}

.togglescore.button,
.toggledash.button {
	height: 100px;
	width: 100px;
	background-image: url('~assets/icons/close.svg');
	transition: all 0.5s;
}

.togglescore.button:before,
.toggledash.button:before {
	content: '';
	width: 100%;
	height: 100%;
	background-image: none;
}

.togglescore.button:hover,
.toggledash.button:hover {
	transform: rotate(-90deg);
}

#playertabswrapper {
	position: absolute;
	top: 0;
	left: 0;
	right: 100px;
	display: none;
}

#playertabswrapper.active {
	display: flex;
}

#playertabswrapper.numplayer2 .playertabs.p2,
#playertabswrapper.numplayer2 .playertabs.p3 {
	display: none;
}

#playertabswrapper .playertabs {
	height: 100px;
	display: inline-block;
	color: white;
	font-size: 12px;
	text-align: left;
	cursor: pointer;
	flex-grow: 1;
}

#playertabswrapper .vignette {
	float: left;
}

#playertabswrapper .infos {
	margin-left: 110px;
}

#playertabswrapper .playertabs h3 {
	margin: 7px;
}

#playertabswrapper .playertabs p {
	margin: 5px;
}

.selected0 #cardwrapper,
.selected0 #creaturegridwrapper,
.selected0 .playertabs.p0 {
	background-color: rgba(255, 0, 0, 0.15);
}

.selected1 #cardwrapper,
.selected1 #creaturegridwrapper,
.selected1 .playertabs.p1 {
	background-color: rgba(0, 0, 255, 0.15);
}

.selected2 #cardwrapper,
.selected2 #creaturegridwrapper,
.selected2 .playertabs.p2 {
	background-color: rgba(255, 172, 0, 0.15);
}

.selected3 #cardwrapper,
.selected3 #creaturegridwrapper,
.selected3 .playertabs.p3 {
	background-color: rgba(0, 255, 0, 0.15);
}

#musicplayerwrapper,
#tabwrapper {
	top: 100px;
	right: 0;
	bottom: 0;
	left: 0;
	position: absolute;
}

#musicplayerwrapper,
#musicplayerwrapper a {
	text-align: center;
	color: #aaa;
}

#musicplayerwrapper .active,
#musicplayerwrapper .active a {
	color: white !important;
}

#creaturegridwrapper {
	top: 0;
	left: 0;
	bottom: 0;
	width: 46%;
	position: absolute;
	overflow: hidden;
	text-align: center;
	vertical-align: middle;
}

#cardwrapper {
	top: 0;
	right: 0;
	bottom: 0;
	width: 54%;
	position: absolute;
	overflow: hidden;
	text-align: center;
	vertical-align: middle;
	color: white;
}

#cardwrapper_inner {
	transform-origin: 0 0;
}

#card {
	width: 870px;
	margin: auto;
}

#materialize_button {
	font-size: 24px;
	font-weight: bold;
	width: 860px;
	height: 85px;
	margin: 0 5px;
	cursor: default;
	display: inline-block;
	background-image: url('~assets/interface/long_button.png');
	background-repeat: no-repeat;
}

#materialize_button p {
	font-size: 32px;
	margin-top: 16px;
	font-weight: normal;
}

#materialize_button.glowing p {
	cursor: pointer;
	animation: glowingtext 750ms infinite alternate;
}

.buff {
	color: green;
}

.debuff {
	color: red;
}

/*-------------------Queue-------------------*/
#queuewrapper {
	display: block;
	width: 4000px;
}

#queue {
	width: 820px;
	height: 100px;
	position: absolute;
	left: 0;
	top: 0;
	z-index: 1;
}

#queuewrapper .vignette {
	position: absolute;
}

.vignette,
.vignette .frame,
.vignette .overlay_frame {
	opacity: 1;
	vertical-align: top;
	display: inline-block;
	height: 80px;
	width: 80px;
	background-size: 100% 100%;
	cursor: pointer;
	position: relative;
}

.vignette .frame,
.vignette .overlay_frame {
	position: absolute;
	top: 0;
	left: 0;
	height: 100%;
	width: 100%;
	transition: opacity 300ms;
}

.vignette .stats {
	position: absolute;
	top: 80px;
	left: 0;
	display: block;
	overflow: hidden;
	box-sizing: border-box;
	width: 100%;
	height: 18px;
	border: 1px solid #555;
	background: rgba(0, 0, 0, 0.55);
	color: white;
	font-size: 14px;
	text-align: center;
	text-shadow: 1px 1px 0 #000, -1px -1px 0 #000, 1px -1px 0 #000, -1px 1px 0 #000, 1px 1px 0 #000;
}

.vignette.active .stats {
	height: 0;
	border: 0;
}

#playeravatar.vignette,
#playerbutton.vignette,
#playerbutton.vignette .frame {
	height: 100px;
	width: 100px;
}

.vignette .overlay_frame {
	background-image: url('~assets/interface/frame_white.png');
	opacity: 0;
}

.vignette.xray .overlay_frame {
	opacity: 0.5;
}

#abilities {
	transform: translate(0px, -420px);
}

#abilities.p0 .ability.active::before,
.vignette.p0 .frame {
	background-image: url('~assets/interface/frame_red.png');
}

#abilities.p1 .ability.active::before,
.vignette.p1 .frame {
	background-image: url('~assets/interface/frame_blue.png');
}

#abilities.p2 .ability.active::before,
.vignette.p2 .frame {
	background-image: url('~assets/interface/frame_orange.png');
}

#abilities.p3 .ability.active::before,
.vignette.p3 .frame {
	background-image: url('~assets/interface/frame_green.png');
}

.vignette.type--.p0 {
	background-image: url('~assets/units/avatars/Dark Priest red.jpg');
}

.vignette.type--.p1 {
	background-image: url('~assets/units/avatars/Dark Priest blue.jpg');
}

.vignette.type--.p2 {
	background-image: url('~assets/units/avatars/Dark Priest orange.jpg');
}

.vignette.type--.p3 {
	background-image: url('~assets/units/avatars/Dark Priest green.jpg');
}

.vignette.roundmarker .frame {
	background-image: url('~assets/interface/frame.png'), url('~assets/interface/round.jpg');
	cursor: help;
}

/*-----------Pause Overlay-------------*/
/* Pause has been disabled from game */
#pause {
	width: 100%;
	height: 100%;
	padding-top: 14%;
	position: absolute;
	top: 0;
	left: 0;
	z-index: 999;
	font-style: italic;
	font-size: 300%;
	color: #fff;
	text-align: center;
	box-sizing: border-box;
	background-color: rgba(0, 0, 0, 0.8);
}

/*---------------Text Box--------------*/
#chat {
	width: 450px;
	height: 30px;
	background-color: rgba(0, 0, 0, 0.8);
	cursor: n-resize;
	position: relative;
	margin: 0 auto;
	bottom: 40px;
	padding: 5px;
	border-radius: 10px 10px 0 0;
	overflow: hidden;
	transition: all 500ms;
}

#chatbox::-webkit-scrollbar {
	width: 7px;
}

#chatbox::-webkit-scrollbar-thumb {
	border-radius: 10px;
	box-shadow: inset 0 0 6px rgba(0, 0, 0, 0.3);
	background-color: white;
}

#chat.focus {
	height: 300px;
	bottom: 310px;
	cursor: s-resize;
}

#chat.peek {
	height: 100px;
	bottom: 110px;
}

#chat.focus #chatbox,
#chat.peek #chatbox {
	overflow: hidden;
	overflow-y: scroll;
}

#chat.focus #chatbox {
	height: 305px;
}

#chat.peek #chatbox {
	height: 105px;
}

#chat #chatbox {
	width: 450px;
	height: 30px;
	bottom: 0;
	overflow-y: hidden;
	position: absolute;
	transition: height 500ms;
}

#chat.focus #chatbox #chatcontent,
#chat.peek #chatbox #chatcontent {
	position: relative;
}

#chat #chatbox #chatcontent {
	width: 423px;
	padding: 10px 10px 0;
	font-size: 1.1em;
	color: white;
	position: absolute;
	bottom: 0;
}

#chat #chatinput {
	display: none;
	/* TODO */
	height: 20px;
	font-size: 11px;
	padding: 0;
	margin: 0;
	width: 100%;
	max-width: 100%;
	bottom: 0;
	position: absolute;
	border: 1px solid white;
	background: transparent;
	color: white;
}

#chat #chatbox #chatcontent p {
	padding: 3px 0 6px;
	margin: 4px;
}

#chat #chatbox #chatcontent p.roundmarker {
	text-align: center;
	border-bottom: 1px solid #929292;
	font-weight: bold;
}

#chat #chatbox #chatcontent .red {
	color: #f55;
}

#chat #chatbox #chatcontent .blue {
	color: #88f;
}

#chat #chatbox #chatcontent .green {
	color: #5f5;
}

#chat #chatbox #chatcontent .orange {
	color: #fa5;
}

#chat #chatbox #chatcontent .blue,
#chat #chatbox #chatcontent .green,
#chat #chatbox #chatcontent .orange,
#chat #chatbox #chatcontent .red {
	text-shadow: black 1px 1px 5px;
}

#chat #chatbox #chatcontent i {
	font-size: 80%;
	color: #aaa;
	margin: 0 5px;
}

/*---------------Active Unit--------------*/
#activebox {
	position: relative;
	left: 20px;
	top: 100px;
}

#activebox .ability {
	display: block;
}

#activebox .ability.active {
	transform: translateX(0);
}

.button + .desc {
	position: absolute;
	top: 1px;
	display: block;
	width: 0;
	left: 85px;
	color: white;
	background: rgba(0, 0, 0, 0.7);
	overflow: hidden;
}

.button.hover + .desc {
	width: 270px;
	border: 2px black solid;
	overflow: visible;
	border-radius: 5px;
}

.button + .desc span {
	display: block;
	margin: 0;
	padding: 7px 7px 0;
	font-size: 14px;
	font-weight: bold;
	color: #fff;
}

.button + .desc p {
	margin: 0;
	padding: 5px 7px 7px;
	font-size: 14px;
	color: #ddd;
}

.button + .desc .message {
	margin: 0;
	padding: 1px 7px 7px;
	font-size: 14px;
	color: #faa;
	text-align: center;
	font-style: italic;
}

.button + .desc .shortcut {
	font-size: 12px;
	position: absolute;
	right: 8px;
	top: 8px;
}

.button + .desc .arrow {
	height: 0;
	left: -6px;
	position: absolute;
	position: absolute;
	top: 27px;
	width: 0;
}

.button + .desc .arrow:before {
	content: '';
	border-right: 6px solid black;
	border-top: 8px solid transparent;
	border-bottom: 8px solid transparent;
	display: inline-block;
	height: 0;
	position: absolute;
	width: 0;
}

#rightpanel .button + .desc .arrow {
	right: 0;
	left: auto;
}

#rightpanel .button + .desc .shortcut {
	left: 8px;
	right: auto;
}

#rightpanel .button + .desc .arrow:before {
	border-right: 0 solid transparent;
	border-left: 6px solid black;
}

#rightpanel .button.hover + .desc {
	width: 250px;
	left: -259px;
	text-align: right;
}

/*-----------------Costs and Damages-------------------*/
.abilityinfo_content > .info {
	margin: 2px 10px;
	font-size: 14px;
}

.abilityinfo_content > .info.costs {
	color: #ddd;
	text-shadow: 1px 1px 0 #55f;
}

.abilityinfo_content > .info.damages {
	color: #ddd;
	text-shadow: 1px 1px 0 #f55;
}

.abilityinfo_content > .info.charge {
	color: #fff;
	text-shadow: 1px 1px 0 #f5f;
}

.abilityinfo_content > .info.special {
	color: #ddd;
	text-shadow: 1px 1px 0 #ff5;
}

.abilityinfo_content > .info.upgrade {
	color: #ddd;
	text-shadow: 1px 1px 0 #5a5;
}

span.plasma {
	background-image: url('~assets/stats/plasma.svg');
}

span.health {
	background-image: url('~assets/stats/health.svg');
}

span.regrowth {
	background-image: url('~assets/stats/regrowth.svg');
}

span.endurance {
	background-image: url('~assets/stats/endurance.svg');
}

span.energy {
	background-image: url('~assets/stats/energy.svg');
}

span.meditation {
	background-image: url('~assets/stats/meditation.svg');
}

span.initiative {
	background-image: url('~assets/stats/initiative.svg');
}

span.offense {
	background-image: url('~assets/stats/offense.svg');
}

span.defense {
	background-image: url('~assets/stats/defense.svg');
}

span.movement {
	background-image: url('~assets/stats/movement.svg');
}

span.pierce {
	background-image: url('~assets/stats/pierce.svg');
}

span.slash {
	background-image: url('~assets/stats/slash.svg');
}

span.crush {
	background-image: url('~assets/stats/crush.svg');
}

span.shock {
	background-image: url('~assets/stats/shock.svg');
}

span.burn {
	background-image: url('~assets/stats/burn.svg');
}

span.frost {
	background-image: url('~assets/stats/frost.svg');
}

span.poison {
	background-image: url('~assets/stats/poison.svg');
}

span.sonic {
	background-image: url('~assets/stats/sonic.svg');
}

span.mental {
	background-image: url('~assets/stats/mental.svg');
}

span.pure {
	background-image: url('~assets/stats/pure.svg');
}

/*-----------------Animations-------------------*/
/*Pulse between .6 and .1 opacity*/
@keyframes pulse0106 {
	0% {
		opacity: 0.1;
	}

	100% {
		opacity: 0.6;
	}
}

/*Pulse between .5 and 1 opacity*/
@keyframes pulse0510 {
	0% {
		opacity: 0.5;
	}

	100% {
		opacity: 1;
	}
}

/*Pulse between .2 and 0.5 opacity*/
@keyframes pulse0205 {
	0% {
		opacity: 0.2;
	}

	100% {
		opacity: 0.5;
	}
}

@keyframes glowingtext {
	0% {
		text-shadow: none;
	}

	100% {
		text-shadow: #f00 0 2px 19px, #f00 0 2px 78px;
	}
}

#ui {
	display: none;
	/*--------------Scoreboard------------------*/
	#scoreboardwrapper {
		width: 100%;
		height: 100%;
		position: absolute;
		left: 0;
		top: 0;
		z-index: 100;
		display: none;
		background: rgba(0, 0, 0, 0.8);

		#scoreboard {
			width: 450px;
			height: 480px;
			color: white;
			margin: 30px auto 0;

			border: 40px solid transparent !important;
			border-image: url('~assets/interface/div.png') 40 fill stretch !important;

			#scoreboardReturn {
				top: 0;
				right: 0 !important;
				position: absolute;
				height: 100px;
				width: 100px;
			}

			table {
				color: white;
				text-align: center;
				margin: auto;
			}

			h1 {
				text-align: center;
			}

			p {
				text-align: center;
				font-size: 18px;
				font-weight: bold;
			}

			&:hover {
				cursor: default;
			}
		}

		&:hover {
			cursor: pointer;
		}
	}
}

/*--------------------Traps--------------------*/
.trap {
	width: 90px;
	height: 52px;
	margin: -36px -10px;
	padding: 36px 10px;
	display: block;
	position: absolute;
	top: 0;
	left: 0;
	transform: scaleY(0.75);
	transform-origin: 0 30%;
}

.trap.mud-bath {
	background: url('~assets/units/sprites/Swine Thug - Mud Bath.png');
}

.trap.royal-seal {
	background: url('~assets/units/sprites/Gumble - Royal Seal.png');
}

.trap.scorched-ground {
	background: url('~assets/units/sprites/Infernal - Scorched Ground.png');
}

.trap.firewall {
	background: url('~assets/units/sprites/Infernal - Scorched Ground.png');
}

/*------------------Progress Bars-------------------*/
.progressbar {
	display: block;
	position: absolute;
	width: 20px;
	height: 320px;
	box-sizing: border-box;
	border: 1px #777 solid;
	background: rgba(0, 0, 0, 0.55);
	top: 0;
}

#leftpanel .progressbar {
	left: -20px;
}

#rightpanel .progressbar {
	right: -20px;
}

.progressbar .bar {
	display: block;
	position: absolute;
	width: 18px;
	height: 0;
	bottom: 0;
	background: none;
}

.bar .previewbar {
	display: block;
	position: absolute;
	width: 7px;
	height: 0;
	background: rgba(0, 0, 0, 0.75);
	z-index: 1;
}

.bar .currentbar {
	display: block;
	position: absolute;
	width: 7px;
	height: 0;
	bottom: 0;
	background: rgba(0, 0, 0, 0.75);
}

.progressbar .bar.energybar,
.progressbar .bar.poolbar {
	margin-left: 9px;
}

#volumeSliders {
	margin: 0 auto;
	width: 500px;
}

#volumeSliders div {
	display: inline-block;
	margin: 0 10px;
	width: 300px;
}

input {
	background: transparent;
}

.shown {
	display: block !important;
	z-index: 10;
}
<<<<<<< HEAD

/*------------------Pre-match-------------------*/
// Rescale interface on mobile with landscape mode
@media screen and (min-height: 200px) and (max-height: 479px) and (max-width: 570px) and (orientation: landscape) {
	#fullscreen {
		transform: scale(0.55) translate(35px, -45px);
	}
	#version {
		transform: scale(0.55) translate(35px, 46px);
	}
	#start {
		transform: scale(0.55) translate(35px, -109px) !important;
	}
	#websiteButton {
		transform: scale(0.6) translate(-35px, -48px);
	}
	#contribute {
		transform: scale(0.5) translate(-70px, 95px);
	}
	.setupFrame {
		transform: scale(0.6) translateY(-100px);
	}
}

@media screen and (min-height: 320px) and (max-height: 479px) and (max-width: 570px) and (orientation: landscape) {
	#fullscreen {
		transform: scale(0.8) translate(4px, -11px);
	}
	#version {
		transform: scale(0.8) translate(4px, 7px);
	}
	#start {
		transform: scale(0.8) translate(4px, -74px) !important;
	}
	#websiteButton {
		transform: scale(1);
	}
	#contribute {
		transform: scale(0.7) translate(-31px, 39px);
	}
	.setupFrame {
		transform: scale(0.75) translateY(-27px);
	}
}

@media screen and (min-height: 250px) and (min-width: 375px) and (max-height: 350px) and (max-width: 475px) and (orientation: landscape) {
	#fullscreen {
		transform: scale(0.7) translate(17px, -23px);
	}
	#version {
		transform: scale(0.7) translate(17px, 25px);
	}
	#start {
		transform: scale(0.7) translate(17px, -83px) !important;
	}
	#websiteButton {
		transform: scale(0.75) translate(-16px, -22px);
	}
	#contribute {
		transform: scale(0.6) translate(-52px, 62px);
	}
	.setupFrame {
		transform: scale(0.7) translateY(-27px);
	}
}

@media screen and (min-height: 350px) and (min-width: 640px) and (max-height: 400px) and (max-width: 700px) and (orientation: landscape) {
	#fullscreen {
		transform: scale(1);
	}
	#version {
		transform: scale(1);
	}
	#start {
		transform: scale(1) translateY(-58px) !important;
	}
	#websiteButton {
		transform: scale(1);
	}
	#contribute {
		transform: scale(0.9) translate(-15px, 10px);
	}
	.setupFrame {
		transform: scale(0.85);
	}
}

/*------------------Interface-------------------*/
@media screen and (min-height: 200px) and (max-height: 479px) and (orientation: landscape) {
	#ui {
		#fullscreen {
			transform: scale(0.55) translate(121px, -31px);
		}
	}
	#queue {
		transform: scale(0.55) translate(-335px, -40px);
	}
	#bottompanel {
		transform: scale(0.55);
	}
	#leftpanel {
		transform: scale(0.55) translate(-32px, -130px);
	}
	#rightpanel {
		transform: scale(0.55) translate(48px, -212px);
	}
	#playerbutton {
		transform: scale(0.55) translate(39px, -39px);
	}
}

@media screen and (min-height: 320px) and (max-height: 479px) and (orientation: landscape) {
	#queue {
		transform: scale(0.7) translate(-174px, -20px);
	}
	#ui {
		#fullscreen {
			transform: scale(0.7) translate(63px, -16px);
		}
	}
	#playerbutton {
		transform: scale(0.7) translate(20px, -20px);
	}
	#leftpanel {
		transform: scale(0.7) translate(-16px, -68px);
	}
	#rightpanel {
		transform: scale(0.7) translate(25px, -111px);
	}
	#bottompanel {
		transform: scale(0.7);
	}
=======
#banner{
  font-size: 31px;
    position: absolute;
    left: 50%;
    z-index:2;
    transform: translateX(-50%);
    color: #fff;
    top:20%;
>>>>>>> e0dce3f4
}<|MERGE_RESOLUTION|>--- conflicted
+++ resolved
@@ -1408,7 +1408,6 @@
 	display: block !important;
 	z-index: 10;
 }
-<<<<<<< HEAD
 
 /*------------------Pre-match-------------------*/
 // Rescale interface on mobile with landscape mode
@@ -1541,14 +1540,13 @@
 	#bottompanel {
 		transform: scale(0.7);
 	}
-=======
-#banner{
-  font-size: 31px;
-    position: absolute;
-    left: 50%;
-    z-index:2;
-    transform: translateX(-50%);
-    color: #fff;
-    top:20%;
->>>>>>> e0dce3f4
+}
+#banner {
+	font-size: 31px;
+	position: absolute;
+	left: 50%;
+	z-index: 2;
+	transform: translateX(-50%);
+	color: #fff;
+	top: 20%;
 }