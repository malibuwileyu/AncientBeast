--- conflicted
+++ resolved
@@ -22,9 +22,9 @@
 #contribute {
 	display: none;
 }
-.user-match{
-  display:flex;
-  align-items: center;
+.user-match {
+	display: flex;
+	align-items: center;
 }
 
 #matchMaking {
@@ -38,8 +38,7 @@
 	text-align: center;
 	background: black url('~assets/interface/Reaper.jpg') no-repeat center top;
 	background-size: cover;
-  color: white;
- 
+	color: white;
 
 	#loader {
 		width: 200px;
@@ -147,25 +146,20 @@
 }
 
 .setupFrame {
-
 	margin: 0 0 10px;
 	padding: 0;
 	width: 600px;
-
-}
-
-.border-frame{
-  border: 40px solid transparent;
+}
+
+.border-frame {
+	border: 40px solid transparent;
 	border-image: url('~assets/interface/div.png') 40 fill stretch;
 	background: none;
 	position: relative;
 	overflow: visible;
-<<<<<<< HEAD
 	margin: 0 0 10px;
 	padding: 0;
 	width: 495px;
-=======
->>>>>>> e0dce3f4
 }
 
 .loginregFrame {
@@ -183,84 +177,71 @@
 	}
 }
 
-<<<<<<< HEAD
+.lobby {
+	display: none;
+	border: 40px solid transparent;
+	border-image: url('~assets/interface/div.png') 40 fill stretch;
+	background: none;
+	position: relative;
+	overflow: visible;
+	margin: 0 0 10px;
+	padding: 0;
+	width: 495px;
+	h2 {
+		margin-top: 0;
+		margin-bottom: 30px;
+	}
+}
+a.back {
+	font-size: 20px;
+	display: flex;
+	align-items: center;
+	line-height: 20px;
+	-moz-transition: all 1s ease-in;
+	-webkit-transition: all 0.2s ease-in;
+	-o-transition: all 0.2s ease-in;
+	transition: all 0.2s ease-in;
+	padding: 10px;
+}
+a.back:hover {
+	background-color: rgba(255, 255, 255, 0.2);
+}
+.lobby-match-list {
+	margin: 0;
+	padding: 0;
+	li {
+		list-style-type: none;
+		text-align: left;
+	}
+	a {
+		font-size: 20px;
+		display: flex;
+		align-items: center;
+		line-height: 20px;
+		-moz-transition: all 1s ease-in;
+		-webkit-transition: all 0.2s ease-in;
+		-o-transition: all 0.2s ease-in;
+		transition: all 0.2s ease-in;
+		padding: 10px;
+	}
+	a:hover {
+		background-color: rgba(255, 255, 255, 0.2);
+	}
+	.user-match__col {
+		font-size: 15px;
+		text-align: left;
+		margin-right: 15px;
+	}
+}
+.avatar {
+	background-image: url('~assets/units/avatars/Dark Priest red.jpg');
+	height: 75px;
+	width: 75px;
+	display: inline-block;
+	margin-right: 10px;
+	background-size: cover;
+}
 .game-options {
-=======
-.lobby{
-  display:none;
-  border: 40px solid transparent;
-	border-image: url('~assets/interface/div.png') 40 fill stretch;
-  background: none;
-  position: relative;
-  overflow: visible;
-  margin: 0 0 10px;
-  padding: 0;
-  width: 495px;
-  h2{
-    margin-top: 0;
-    margin-bottom: 30px;
-  }
-  
-
-}
-a.back{
-  font-size: 20px;
-  display: flex;
-  align-items: center;
-  line-height: 20px;
-  -moz-transition: all 1s ease-in;
-  -webkit-transition: all .2s ease-in;
-  -o-transition: all .2s ease-in;
-  transition: all .2s ease-in;
-  padding: 10px;
-
-}
-a.back:hover{
-  background-color: rgba(255,255,255,0.2);
-
-}
-.lobby-match-list{
-  margin:0;
-  padding:0;
-  li{
-    list-style-type:none;
-    text-align: left;
-    
-  }
-  a{
-    font-size: 20px;
-    display: flex;
-    align-items: center;
-    line-height: 20px;
-    -moz-transition: all 1s ease-in;
-    -webkit-transition: all .2s ease-in;
-    -o-transition: all .2s ease-in;
-    transition: all .2s ease-in;
-    padding: 10px;
-
-  }
-  a:hover{
-    background-color: rgba(255,255,255,0.2);
-
-  }
-  .user-match__col{
-    font-size:15px;
-    text-align:left;
-    margin-right:15px;
-  }
-
-
-}
-.avatar{
-  background-image: url("~assets/units/avatars/Dark Priest red.jpg");
-  height:75px;
-  width:75px;
-  display:inline-block;
-  margin-right: 10px;
-  background-size: cover;
-}
-.game-options{
->>>>>>> e0dce3f4
 	display: flex;
 	flex-direction: row;
 	flex-wrap: wrap;
@@ -349,7 +330,6 @@
 	}
 }
 
-<<<<<<< HEAD
 .signin-register {
 	display: flex;
 	flex-direction: row;
@@ -357,58 +337,15 @@
 		display: inline-block;
 		text-align: right;
 		margin-right: 10px;
-=======
-.signin-register{	
-	display:flex;
-  flex-direction: row;
-  
-	label{
-
-    display: inline-block;
-    text-align: right;
-    margin-right: 10px;
-
->>>>>>> e0dce3f4
 	}
 	input {
 		display: inline-block;
 		height: 25px;
-<<<<<<< HEAD
 		margin-bottom: 20px;
 	}
 	.button-wrapper {
 		margin-left: 36%;
 	}
-=======
-    margin-bottom: 20px;
-    background-color:rgb(232, 240, 254) !important;
-    border:transparent 2px solid;;
-    padding: 3px 9px;
-    border-radius: 3px;
-    outline:none;
-    &:focus{
-      border: #fce519 2px solid;
-    }
-    &.crimson-button{
-      &:focus{
-        border:transparent 0 solid;
-      }
-    }
-    
-  }
-  input:-webkit-autofill,
-    input:-webkit-autofill:hover, 
-    input:-webkit-autofill:focus
-    input:-webkit-autofill{
-
-      background-color:rgb(232, 240, 254) !important;
-    }
-  .button-wrapper{
-    margin-left:36%;
-    display:block;
-
-  }
->>>>>>> e0dce3f4
 }
 .welcome {
 	display: none;
@@ -523,7 +460,6 @@
 	cursor: pointer;
 }
 
-
 @media (max-height: 555px) {
 	#discord {
 		display: none;
