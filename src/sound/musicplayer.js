--- conflicted
+++ resolved
@@ -12,19 +12,9 @@
 		this.audio.volume = 0.25;
 		this.audio.pause();
 
-<<<<<<< HEAD
-=======
 		var beastAudioFile = require("assets/sounds/AncientBeast.ogg");
 		this.beastAudio = new Audio(beastAudioFile);
 	
-		$j('#mp_shuffle')
-			.addClass('active')
-			.on('click', (e) => {
-				$j(e.currentTarget).toggleClass('active');
-				this.shuffle = !this.shuffle;
-			});
-
->>>>>>> 9b7fb07e
 		$j('#genre-epic').addClass('active-text');
 		this.playlist.find('li').not('.epic').addClass('hidden');
 
