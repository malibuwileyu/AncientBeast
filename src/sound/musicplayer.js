import * as $j from 'jquery';

export class MusicPlayer {
	constructor() {
		this.current = 0;
		this.audio = $j('#audio')[0];
		this.playlist = $j('#playlist');
		this.tracks = this.playlist.find('li a');

		this.repeat = true;
		this.shuffle = true;

		this.audio.volume = 0.25;
		this.audio.pause();

<<<<<<< HEAD
		jQuery('#mp_shuffle')
			.addClass('active')
			.click(e => {
				jQuery(e.currentTarget).toggleClass('active');
				this.shuffle = !this.shuffle;
			});
=======
		$j('#mp_shuffle').addClass("active").click((e) => {
			$j(e.currentTarget).toggleClass("active");
			this.shuffle = !this.shuffle;
		});
>>>>>>> f4b6da39

		this.playlist.find('a').click(e => {
			e.preventDefault();
<<<<<<< HEAD
			this.current = jQuery(e.currentTarget)
				.parent()
				.index();
			this.run(jQuery(e.currentTarget));
=======
			this.current = $j(e.currentTarget).parent().index();
			this.run($j(e.currentTarget));
>>>>>>> f4b6da39
		});

		this.audio.addEventListener('ended', e => {
			if (this.shuffle) {
				this.playRandom();
			} else {
				this.playNext();
			}
		});
	}

	playRandom() {
		let rand;
		do {
			rand = Math.floor(Math.random() * (this.tracks.length - 1));
		} while (rand == this.current); // Don't play the same track twice in a row

		this.current = rand;
		let link = this.playlist.find('a')[this.current];
		this.run($j(link));
	}

	playNext() {
		this.current++;

		if (this.current == this.tracks.length && this.repeat) {
			this.current = 0;
		}

		let link = this.playlist.find('a')[this.current];
		this.run($j(link));
	}

	run(link) {
		// Style the active track in the playlist
		let par = link.parent();

		par
			.addClass('active')
			.siblings()
			.removeClass('active');
		this.audio.src = link.attr('href');
		this.audio.load();
		this.audio.play();
	}
}<|MERGE_RESOLUTION|>--- conflicted
+++ resolved
@@ -13,31 +13,15 @@
 		this.audio.volume = 0.25;
 		this.audio.pause();
 
-<<<<<<< HEAD
-		jQuery('#mp_shuffle')
-			.addClass('active')
-			.click(e => {
-				jQuery(e.currentTarget).toggleClass('active');
-				this.shuffle = !this.shuffle;
-			});
-=======
 		$j('#mp_shuffle').addClass("active").click((e) => {
 			$j(e.currentTarget).toggleClass("active");
 			this.shuffle = !this.shuffle;
 		});
->>>>>>> f4b6da39
 
 		this.playlist.find('a').click(e => {
 			e.preventDefault();
-<<<<<<< HEAD
-			this.current = jQuery(e.currentTarget)
-				.parent()
-				.index();
-			this.run(jQuery(e.currentTarget));
-=======
 			this.current = $j(e.currentTarget).parent().index();
 			this.run($j(e.currentTarget));
->>>>>>> f4b6da39
 		});
 
 		this.audio.addEventListener('ended', e => {
