<<<<<<< HEAD
import { BufferLoader } from './bufferloader';
=======
import * as $j from 'jquery';
import { BufferLoader } from "./bufferloader";
>>>>>>> f4b6da39

export class SoundSys {
	constructor(o, game) {
		this.game = game;

		o = $j.extend(
			{
				music_volume: 0.1,
				effects_volume: 0.6,
				heartbeats_volume: 0.3,
				announcer_volume: 0.6
			},
			o || {}
		);

		$j.extend(this, o);

		window.AudioContext = window.AudioContext || window.webkitAudioContext;

		if (!window.AudioContext) {
			return false;
		}

		this.context = new AudioContext();

		// Music
		this.musicGainNode = this.context.createGain();
		this.musicGainNode.connect(this.context.destination);
		this.musicGainNode.gain.value = this.music_volume;

		// Effects
		this.effectsGainNode = this.context.createGain();
		this.effectsGainNode.connect(this.context.destination);
		this.effectsGainNode.gain.value = this.effects_volume;

		// HeartBeat
		this.heartbeatGainNode = this.context.createGain();
		this.heartbeatGainNode.connect(this.context.destination);
		this.heartbeatGainNode.gain.value = this.heartbeats_volume;

		// Announcner
		this.announcerGainNode = this.context.createGain();
		this.announcerGainNode.connect(this.context.destination);
		this.announcerGainNode.gain.value = this.announcer_volume;
	}

	playMusic() {
		this.game.musicPlayer.playRandom();
	}

	getSound(url, id) {
		let bufferLoader = new BufferLoader(this.context, [url], arraybuffer => {
			this.game.soundLoaded[id] = arraybuffer[0];
		});

		bufferLoader.load();
	}

	playSound(sound, node, o) {
		if (!window.AudioContext) {
			return false;
		}

		o = $j.extend(
			{
				music_volume: 1,
				effects_volume: 1
			},
			o
		);

		let source = this.context.createBufferSource();
		source.buffer = sound;
		source.connect(node);
		source.start(0);

		return source;
	}

	setEffectsVolume(value) {
		this.effectsGainNode.gain.value = this.effects_volume * value;
		this.heartbeatGainNode.gain.value = this.heartbeats_volume * value;
		this.announcerGainNode.gain.value = this.announcer_volume * value;
	}
}<|MERGE_RESOLUTION|>--- conflicted
+++ resolved
@@ -1,9 +1,5 @@
-<<<<<<< HEAD
-import { BufferLoader } from './bufferloader';
-=======
 import * as $j from 'jquery';
 import { BufferLoader } from "./bufferloader";
->>>>>>> f4b6da39
 
 export class SoundSys {
 	constructor(o, game) {
