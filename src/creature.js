--- conflicted
+++ resolved
@@ -4,7 +4,6 @@
  *
  */
 var Creature = class Creature {
-
 	/* Attributes
 	 *
 	 * NOTE : attributes and variables starting with $ are jquery element
@@ -1160,26 +1159,7 @@
 		}
 	}
 
-<<<<<<< HEAD
 	displayHealthStats() {
-=======
-		// Dark Priest plasma shield when inactive
- 		if (this.type == "--") {
-			if(this.hasCreaturePlayerGotPlasma() && this !== G.activeCreature){
-				this.displayPlasmaShield();
-			}
-			else{
-				this.displayHealthStats()
-			}
-		}
-		else{
-			this.displayHealthStats();
-		}
-		
-	},
-	
-	displayHealthStats: function(){
->>>>>>> 52193183
 		if (this.stats.frozen) {
 			this.healthIndicatorSprite.loadTexture("p" + this.team + "_frozen");
 		} else {
@@ -1187,7 +1167,6 @@
 		}
 
 		this.healthIndicatorText.setText(this.health);
-<<<<<<< HEAD
 	}
 
 	displayPlasmaShield() {
@@ -1200,20 +1179,6 @@
 	}
 
 	addFatigue(dmgAmount) {
-=======
-	},
-	
-	displayPlasmaShield: function(){
-		this.healthIndicatorSprite.loadTexture("p" + this.team + "_plasma");
-		this.healthIndicatorText.setText(this.player.plasma);
-	},
-	
-	hasCreaturePlayerGotPlasma : function(){
-		return this.player.plasma > 0;
-	},
-	
-	addFatigue: function(dmgAmount) {
->>>>>>> 52193183
 		if (!this.stats.fatigueImmunity) {
 			this.endurance -= dmgAmount;
 			this.endurance = this.endurance < 0 ? 0 : this.endurance; // Cap
