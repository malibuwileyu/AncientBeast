--- conflicted
+++ resolved
@@ -1620,27 +1620,10 @@
 
 	xrayQueue(creaID) {
 		this.$queue.find('.vignette').removeClass("xray");
-<<<<<<< HEAD
-		if (creaID > 0) this.$queue.find('.vignette[creatureid="' + creaID + '"]').addClass("xray");
-	},
-	
-	bouncexrayQueue: function (creaID) {
-		this.$queue.find('.vignette').removeClass("xray");
-		$j("canvas").css("cursor", "n-resize");
-		if (creaID > 0) 
-			this.$queue.find('.vignette[creatureid="' + creaID + '"]').addClass("xray")
-			.effect( "bounce", { distance:-20,times: 1 },400,
-				function(){
-					$j("canvas").css("cursor", "pointer");
-				}
-			);
-	},
-=======
 		if (creaID > 0) {
 			this.$queue.find('.vignette[creatureid="' + creaID + '"]').addClass("xray");
 		}
 	}
->>>>>>> ea4970cf
 
 	updateFatigue() {
 		let game = this.game;
