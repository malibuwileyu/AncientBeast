--- conflicted
+++ resolved
@@ -2098,8 +2098,6 @@
 		}
 	}
 
-<<<<<<< HEAD
-=======
 	#makeCreatureGrid(rasterElement) {
 		const getLink = (type) => {
 			const stats = this.game.retrieveCreatureStats(type);
@@ -2129,7 +2127,6 @@
 		return rasterElement;
 	}
 
->>>>>>> 19f13d4a
 	static #getQueue(ui, queueDomElement) {
 		/**
 		 * NOTE:
