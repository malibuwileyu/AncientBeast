import * as $j from 'jquery';
import { Button } from './button';
import { Chat } from './chat';
import { ProgressBar } from './progressbar';
import * as time from '../utility/time';
import { Creature } from '../creature';
import { getUrl } from '../assetLoader';
import {
	isNativeFullscreenAPIUse,
	disableFullscreenLayout,
	enableFullscreenLayout,
} from '../script';

/**
 * Class UI
 *
 * Object containing UI DOM element, update functions and event managment on UI.
 */
export class UI {
	/* Attributes
	 *
	 * NOTE : attributes and variables starting with $ are jquery element
	 * and jquery function can be called dirrectly from them.
	 *
	 * $display :		UI container
	 * $queue :		Queue container
	 * $textbox :		Chat and log container
	 * $activebox :	Current active creature panel (left panel) container
	 * $dash :			Overview container
	 * $grid :			Creature grid container
	 *
	 * selectedCreature :	String :	ID of the visible creature card
	 * selectedPlayer :	Integer :	ID of the selected player in the dash
	 *
	 */

	/* Constructor
	 *
	 * Create attributes and default buttons
	 *
	 */
	constructor(game) {
		this.game = game;
		this.$display = $j('#ui');
		this.$queue = $j('#queuewrapper');
		this.$dash = $j('#dash');
		this.$grid = $j('#creaturegrid');
		this.$activebox = $j('#activebox');
		this.$scoreboard = $j('#scoreboardwrapper');

		// Last clicked creature in Godlet Printer for the current turn
		this.lastViewedCreature = '';

		// Last viewed creature for the current turn
		this.viewedCreature = '';

		// Chat
		this.chat = new Chat(game);

		// Buttons Objects
		this.buttons = [];
		this.abilitiesButtons = [];

		// Dash Button
		this.btnToggleDash = new Button(
			{
				$button: $j('.toggledash'),
				click: () => {
					// if dash is open and audio player is visible, just show creatures
					if (this.dashopen && $j('#musicplayerwrapper').is(':visible')) {
						$j('#playertabswrapper').show();
						$j('#musicplayerwrapper').hide();
					}

					this.toggleDash();
				},
			},
			game,
		);
		this.buttons.push(this.btnToggleDash);

		// Score Button
		this.btnToggleScore = new Button(
			{
				$button: $j('.togglescore'),
				click: () => this.toggleScoreboard(),
			},
			game,
		);

		// Audio Button
		this.btnAudio = new Button(
			{
				$button: $j('#audio.button'),
				hasShortcut: true,
				click: () => {
					// if audio element was already active, close dash
					if ($j('#musicplayerwrapper').is(':visible')) {
						this.closeDash();
					} else {
						this.showMusicPlayer();
					}
				},
			},
			game,
		);
		this.buttons.push(this.btnAudio);

		// Skip Turn Button
		this.btnSkipTurn = new Button(
			{
				$button: $j('#skip.button'),
				hasShortcut: true,
				click: () => {
					if (!this.dashopen) {
						if (game.turnThrottle) {
							return;
						}

						game.gamelog.add({
							action: 'skip',
						});
						game.skipTurn();
						this.lastViewedCreature = '';
						this.queryUnit = '';
					}
				},
			},
			game,
		);
		this.buttons.push(this.btnSkipTurn);

		// Delay Unit Button
		this.btnDelay = new Button(
			{
				$button: $j('#delay.button'),
				hasShortcut: true,
				click: () => {
					if (!this.dashopen) {
						let creature = game.activeCreature;

						if (
							game.turnThrottle ||
							creature.hasWait ||
							!creature.delayable ||
							game.queue.isCurrentEmpty()
						) {
							return;
						}

						game.gamelog.add({
							action: 'delay',
						});
						game.delayCreature();
					}
				},
			},
			game,
		);
		this.buttons.push(this.btnDelay);

		// Flee Match Button
		this.btnFlee = new Button(
			{
				$button: $j('#flee.button'),
				hasShortcut: true,
				click: () => {
					if (!this.dashopen) {
						if (game.turn < game.minimumTurnBeforeFleeing) {
							alert('You cannot flee the match in the first 10 rounds.');
							return;
						}

						if (game.activeCreature.player.isLeader()) {
							alert('You cannot flee the match while being in lead.');
							return;
						}

						if (window.confirm('Are you sure you want to flee the match?')) {
							game.gamelog.add({
								action: 'flee',
							});
							game.activeCreature.player.flee();
						}
					}
				},
				state: 'disabled',
			},
			game,
		);
		this.buttons.push(this.btnFlee);

		// ProgressBar
		this.healthBar = new ProgressBar(
			{
				$bar: $j('#leftpanel .progressbar .bar.healthbar'),
				color: 'red',
			},
			game,
		);

		this.energyBar = new ProgressBar(
			{
				$bar: $j('#leftpanel .progressbar .bar.energybar'),
				color: 'yellow',
			},
			game,
		);

		this.timeBar = new ProgressBar(
			{
				$bar: $j('#rightpanel .progressbar .timebar'),
				color: 'white',
			},
			game,
		);

		this.poolBar = new ProgressBar(
			{
				$bar: $j('#rightpanel .progressbar .poolbar'),
				color: 'grey',
			},
			game,
		);

		// Sound Effects slider
		let slider = document.getElementById('sfx');
		slider.addEventListener('input', sliderChange);
		/** @returns {number} Makes slider control sfx */
		function sliderChange() {
			game.soundsys.setEffectsVolume(this.value);
		}

		let hotkeys = {
			scoreboard: 83, // Shift + S : This toggles the scoreboard
			overview: 68, // Shift + D : Toggle dash
			cycle: 81, // Q : Switches between usable abilities
			attack: 87, // W
			ability: 69, // E
			ultimate: 82, // R
			audio: 65, // A : Opens the audio view
			skip: 83, // S
			delay: 68, // D
			flee: 70, // F
			chat: 13, // Return TODO: Should open, send & hide chat
			close: 27, // Escape
			//pause: 80, // P, might get deprecated
			show_grid: 16, // Shift
			fullscreen: 70, // Shift + F Toggles fullscreen

			dash_up: 38, // Up arrow
			dash_down: 40, // Down arrow
			dash_left: 37, // Left arrow
			dash_right: 39, // Right arrow
			dash_up_secondary: 87, // W
			dash_down_secondary: 83, // S
			dash_left_secondary: 65, // A
			dash_right_secondary: 68, // D
			dash_materializeButton: 13, // Return

			grid_up: 38, // Up arrow
			grid_down: 40, // Down arrow
			grid_left: 37, // Left arrow
			grid_right: 39, // Right arrow
			grid_confirm: 32, // Space
		};

		// Remove hex grid if window loses focus
		$j(window).blur(() => {
			game.grid.showGrid(false);
		});

		// Binding Hotkeys
		$j(document).keydown((e) => {
			if (game.freezedInput) {
				return;
			}

			let keypressed = e.keyCode || e.which;
			//console.log(keypressed); // For debugging

			let prevD = false;
			let modifierPressed = e.metaKey || e.altKey || e.ctrlKey;
			let activeAbilityBool =
				this.activeAbility && !this.$scoreboard.is(':visible') && !this.chat.isOpen;

			$j.each(hotkeys, (k, v) => {
				if (e.shiftKey && v == keypressed) {
					switch (k) {
						case 'audio': // Shift + A for audio
							this.btnAudio.triggerClick();
							break;
						case 'scoreboard': // Shift + S for scoreboard
							this.btnToggleScore.triggerClick();
							break;
						case 'overview': // Shift + D for dash
							this.btnToggleDash.triggerClick();
							break;
						case 'fullscreen': // Shift + F for fullscreen
							if (isNativeFullscreenAPIUse()) {
								disableFullscreenLayout();
								document.exitFullscreen();
							} else if (!isNativeFullscreenAPIUse() && window.innerHeight === screen.height) {
								alert('Use f11 to exit full screen');
							} else {
								enableFullscreenLayout();
								$j('#AncientBeast')[0].webkitRequestFullscreen();
							}
							break;
					}
				} else if (!modifierPressed && v == keypressed) {
					// Context filter
					if (this.dashopen) {
						switch (k) {
							case 'close':
							case 'ultimate':
								this.closeDash();
								break;
							case 'dash_materializeButton':
								this.materializeButton.triggerClick();
								break;
							case 'dash_up':
								this.gridSelectUp();
								break;
							case 'dash_down':
								this.gridSelectDown();
								break;
							case 'dash_left':
								this.gridSelectLeft();
								break;
							case 'dash_right':
								this.gridSelectRight();
								break;
							case 'dash_up_secondary':
								this.gridSelectUp();
								break;
							case 'dash_down_secondary':
								this.gridSelectDown();
								break;
							case 'dash_left_secondary':
								this.gridSelectLeft();
								break;
							case 'dash_right_secondary':
								this.gridSelectRight();
								break;
							case 'cycle': //Q
								this.closeDash();
								break;
						}
					} else {
						switch (k) {
							case 'close':
								/* Check to see if dash view or chat are open first before
								 * canceling the active ability when using Esc hotkey
								 */
								if (activeAbilityBool) {
									game.grid.clearHexViewAlterations();
									game.activeCreature.queryMove();
									this.selectAbility(-1);
									break;
								}

								this.chat.hide();
								this.$scoreboard.hide();
								break; // Close chat and/or dash view if open
							case 'cycle':
								this.selectNextAbility();
								break;
							case 'attack':
								this.abilitiesButtons[1].triggerClick();
								break;
							case 'ability':
								this.abilitiesButtons[2].triggerClick();
								break;
							case 'ultimate':
								this.abilitiesButtons[3].triggerClick();
								break;
							case 'skip':
								this.btnSkipTurn.triggerClick();
								break;
							case 'delay':
								this.btnDelay.triggerClick();
								break;
							case 'flee':
								this.btnFlee.triggerClick();
								break;
							case 'chat':
								this.chat.toggle();
								break;
							case 'pause':
								game.togglePause();
								break; // Might get deprecated
							case 'show_grid':
								game.grid.showGrid(true);
								break;

							case 'grid_up':
								game.grid.selectHexUp();
								break;
							case 'grid_down':
								game.grid.selectHexDown();
								break;
							case 'grid_left':
								game.grid.selectHexLeft();
								break;
							case 'grid_right':
								game.grid.selectHexRight();
								break;

							case 'grid_confirm':
								game.grid.confirmHex();
								break;
						}
					}

					prevD = true;
				} else {
					if (modifierPressed && (e.metaKey || e.ctrlKey)) {
						if (keypressed === hotkeys.skip) {
							this.game.gamelog.get('save');
							e.preventDefault();
							e.stopPropagation();
						}
					}
				}
			});

			if (prevD) {
				e.preventDefault();
				return false;
			}
		});

		$j(document).keyup((e) => {
			if (game.freezedInput) {
				return;
			}

			let keypressed = e.keyCode || e.which;

			$j.each(hotkeys, (k, v) => {
				if (v == keypressed) {
					switch (k) {
						case 'show_grid':
							game.grid.showGrid(false);
							break;
					}
				}
			});
		});

		// Mouse Shortcut
		$j('#dash').bind('mousedown', (e) => {
			if (game.freezedInput) {
				return;
			}

			switch (e.which) {
				case 1:
					// Left mouse button pressed
					break;
				case 2:
					// Middle mouse button pressed
					if (this.dashopen) {
						this.materializeButton.triggerClick();
					}
					break;
				case 3:
					// Right mouse button pressed
					if (this.dashopen) {
						this.closeDash();
					}
					break;
			}
		});
		// TODO: Function to exit dash via Tab or Esc hotkeys
		$j('#combatwrapper, #dash, #toppanel').bind('wheel', (e) => {
			if (game.freezedInput) {
				return;
			}

			// Dash
			if (this.dashopen) {
				if (e.originalEvent.deltaY < 0) {
					// Wheel up
					this.gridSelectPrevious();
				} else if (e.originalEvent.deltaY > 0) {
					// Wheel down
					this.gridSelectNext();
				}
				// Abilities
			} else {
				if (e.originalEvent.deltaY < 0) {
					// Wheel up
					this.selectPreviousAbility();
					// TODO: Allow to cycle between the usable active abilities by pressing the passive one's icon
				} else if (e.originalEvent.deltaY > 0) {
					// Wheel down
					this.selectNextAbility();
				}
			}

			e.preventDefault();
		});

		for (let i = 0; i < 4; i++) {
			let b = new Button(
				{
					$button: $j('#abilities > div:nth-child(' + (i + 1) + ') > .ability'),
					hasShortcut: true,
					abilityId: i,
					css: {
						disabled: {
							cursor: 'help',
						},
						glowing: {
							cursor: 'pointer',
						},
						selected: {},
						active: {},
						noclick: {
							cursor: 'help',
						},
						normal: {
							cursor: 'default',
						},
						slideIn: {
							cursor: 'pointer',
						},
					},
				},
				game,
			);
			this.buttons.push(b);
			this.abilitiesButtons.push(b);
		}

		this.materializeButton = new Button(
			{
				$button: $j('#materialize_button'),
				css: {
					disabled: {},
					glowing: {
						cursor: 'pointer',
					},
					selected: {},
					active: {},
					noclick: {},
					normal: {
						cursor: 'default',
					},
					slideIn: {},
				},
			},
			game,
		);

		this.$dash.find('.section.numbers .stat').bind('mouseover', (event) => {
			let $section = $j(event.target).closest('.section');
			let which = $section.hasClass('stats') ? '.stats_desc' : '.masteries_desc';
			$j(which).addClass('shown');
		});

		this.$dash.find('.section.numbers .stat').bind('mouseleave', (event) => {
			let $section = $j(event.target).closest('.section');
			let which = $section.hasClass('stats') ? '.stats_desc' : '.masteries_desc';

			$j(which).removeClass('shown');
		});

		this.$dash.children('#playertabswrapper').addClass('numplayer' + game.playerMode);

		this.selectedCreature = '';
		this.selectedPlayer = 0;
		this.selectedAbility = -1;

		this.queueAnimSpeed = 500; // ms
		this.dashAnimSpeed = 250; // ms

		this.materializeToggled = false;
		this.dashopen = false;

		this.glowInterval = setInterval(() => {
			let opa =
				0.5 +
				Math.floor(((1 + Math.sin(Math.floor(new Date() * Math.PI * 0.2) / 100)) / 4) * 100) / 100;

<<<<<<< HEAD
=======
			this.buttons.forEach((btn) => {
				btn.$button.css('opacity', '');

				if (btn.state == 'glowing') {
					btn.$button.css('opacity', opa);
				}
			});

>>>>>>> f3f96797
			let opaWeak = opa / 2;

			game.grid.allhexes.forEach((hex) => {
				if (hex.overlayClasses.match(/creature/)) {
					if (hex.overlayClasses.match(/selected|active/)) {
						if (hex.overlayClasses.match(/weakDmg/)) {
							hex.overlay.alpha = opaWeak;
							return;
						}

						hex.overlay.alpha = opa;
					}
				}
			});
		}, 10);

		if (game.turnTimePool) {
			$j('.turntime').text(time.getTimer(game.turnTimePool));
		}

		if (game.timePool) {
			$j('.timepool').text(time.getTimer(game.timePool));
		}

		$j('#tabwrapper a').removeAttr('href'); // Empty links

		// Show UI
		this.$display.show();
		this.$dash.hide();
	}

	showAbilityCosts(abilityId) {
		let game = this.game,
			creature = game.activeCreature,
			ab = creature.abilities[abilityId];

		if (ab.costs !== undefined) {
			if (typeof ab.costs.energy == 'number') {
				let costsEnergy = ab.costs.energy + creature.stats.reqEnergy;
				this.energyBar.previewSize(costsEnergy / creature.stats.energy);
				this.energyBar.setAvailableStyle();

				if (costsEnergy > creature.energy) {
					// Indicate the minimum energy required for the hovered ability
					// if the requirement is not met
					this.energyBar.setSize(costsEnergy / creature.stats.energy);
					this.energyBar.previewSize(
						costsEnergy / creature.stats.energy - creature.energy / creature.stats.energy,
					);

					this.energyBar.setUnavailableStyle();
				}
			} else {
				this.energyBar.previewSize(0);
			}
			if (typeof ab.costs.health == 'number') {
				this.healthBar.previewSize(ab.costs.health / creature.stats.health);
			} else {
				this.healthBar.previewSize(0);
			}
		}
	}

	hideAbilityCosts() {
		let game = this.game,
			creature = game.activeCreature;
		// Reset energy bar to match actual energy value
		this.energyBar.setSize(creature.energy / creature.stats.energy);

		this.energyBar.previewSize(0);
		this.healthBar.previewSize(0);
	}

	selectPreviousAbility() {
		let game = this.game,
			b = this.selectedAbility == -1 ? 4 : this.selectedAbility;

		for (let i = b - 1; i > 0; i--) {
			let creature = game.activeCreature;

			if (creature.abilities[i].require() && !creature.abilities[i].used) {
				this.abilitiesButtons[i].triggerClick();
				return;
			}
		}

		game.activeCreature.queryMove();
	}

	selectNextAbility() {
		let game = this.game,
			b = this.selectedAbility == -1 ? 0 : this.selectedAbility;

		for (let i = b + 1; i < 4; i++) {
			let creature = game.activeCreature;

			if (creature.abilities[i].require() && !creature.abilities[i].used) {
				this.abilitiesButtons[i].triggerClick();
				return;
			}
		}

		game.activeCreature.queryMove();
	}

	resizeDash() {
		let zoom1 = $j('#cardwrapper').innerWidth() / $j('#card').outerWidth(),
			zoom2 =
				$j('#cardwrapper').innerHeight() /
				($j('#card').outerHeight() + $j('#materialize_button').outerHeight()),
			zoom = Math.min(zoom1, zoom2, 1);

		$j('#cardwrapper_inner').css({
			scale: zoom,
			left: ($j('#cardwrapper').innerWidth() - $j('#card').innerWidth() * zoom) / 2,
			position: 'absolute',
			margin: 0,
		});

		zoom1 = $j('#creaturegridwrapper').innerWidth() / $j('#creaturegrid').innerWidth();
		zoom2 = $j('#creaturegridwrapper').innerHeight() / $j('#creaturegrid').innerHeight();
		zoom = Math.min(zoom1, zoom2, 1);

		$j('#creaturegrid').css({
			scale: zoom,
			left: ($j('#creaturegridwrapper').innerWidth() - $j('#creaturegrid').innerWidth() * zoom) / 2,
			position: 'absolute',
			margin: 0,
		});
	}

	/* showCreature(creatureType, player, summonCreatureType, view, clickMethod)
	 *
	 * creatureType :	String :	Creature type
	 * player :		Integer :	Player ID
	 * summonCreatureType:		String:    Creature type to summon
	 * view:		Boolean:    True to disable/hide materialize button
	 * clickMethod:		String:   Method used to view creatures('emptyHex', 'portrait', 'grid')
	 * Query a creature in the available creatures of the active player
	 *
	 */
	showCreature(creatureType, player, clickMethod) {
		let game = this.game;

		if (!this.dashopen) {
			this.$dash.show().css('opacity', 0);
			this.$dash.transition(
				{
					opacity: 1,
				},
				this.dashAnimSpeed,
				'linear',
			);
		}

		this.dashopen = true;

		if (player === undefined) {
			player = game.activeCreature.player.id;
		}

		// Set dash active
		this.$dash.addClass('active');
		this.$dash.children('#tooltip').removeClass('active');
		this.$dash.children('#playertabswrapper').addClass('active');
		this.changePlayerTab(game.activeCreature.team);
		this.resizeDash();

		this.$dash
			.children('#playertabswrapper')
			.children('.playertabs')
			.unbind('click')
			.bind('click', (e) => {
				if (game.freezedInput) {
					return;
				}
				this.showCreature('--', $j(e.currentTarget).attr('player') - 0);
			});

		// Update player info
		for (let i = game.players.length - 1; i >= 0; i--) {
			$j('#dash .playertabs.p' + i + ' .vignette').css(
				'background-image',
				`url("${game.players[i].avatar}")`,
			);
			$j('#dash .playertabs.p' + i + ' .name').text(game.players[i].name);
			$j('#dash .playertabs.p' + i + ' .plasma').text('Plasma ' + game.players[i].plasma);
			$j('#dash .playertabs.p' + i + ' .score').text('Score ' + game.players[i].getScore().total);
			$j('#dash .playertabs.p' + i + ' .units').text(
				'Units ' + game.players[i].getNbrOfCreatures() + ' / ' + game.creaLimitNbr,
			);
		}

		// Change to the player tab
		if (player != this.selectedPlayer) {
			this.changePlayerTab(player);
		}

		this.$grid
			.children('.vignette')
			.removeClass('active')
			.filter("[creature='" + creatureType + "']")
			.addClass('active');

		this.selectedCreature = creatureType;
		let stats = game.retrieveCreatureStats(creatureType);

		// TODO card animation
		if (
			$j.inArray(creatureType, game.players[player].availableCreatures) > 0 ||
			creatureType == '--'
		) {
			// retrieve the selected unit
			this.selectedCreatureObj = undefined;
			game.players[player].creatures.forEach((creature) => {
				if (creature.type == creatureType) {
					this.selectedCreatureObj = creature;
				}
			});

			// Card A
			$j('#card .sideA').css({
				'background-image': `url('${getUrl('cards/margin')}'), url('${getUrl(
					'units/artwork/' + stats.name,
				)}')`,
			});
			$j('#card .sideA .section.info')
				.removeClass('sin- sinA sinE sinG sinL sinP sinS sinW')
				.addClass('sin' + stats.type.substring(0, 1));
			$j('#card .sideA .type').text(stats.type);
			$j('#card .sideA .name').text(stats.name);
			$j('#card .sideA .hexes').html(stats.size + '<span>&#11041;</span>');

			// Card B
			$j('#card .sideB').css({
				'background-image': `url('${getUrl('cards/margin')}'), url('${getUrl(
					'cards/' + stats.type.substring(0, 1),
				)}')`,
			});
			$j.each(stats.stats, (key, value) => {
				let $stat = $j('#card .sideB .' + key + ' .value');
				$stat.removeClass('buff debuff');
				if (this.selectedCreatureObj) {
					if (key == 'health') {
						$stat.text(this.selectedCreatureObj.health + '/' + this.selectedCreatureObj.stats[key]);
					} else if (key == 'movement') {
						$stat.text(
							this.selectedCreatureObj.remainingMove + '/' + this.selectedCreatureObj.stats[key],
						);
					} else if (key == 'energy') {
						$stat.text(this.selectedCreatureObj.energy + '/' + this.selectedCreatureObj.stats[key]);
					} else if (key == 'endurance') {
						$stat.text(
							this.selectedCreatureObj.endurance + '/' + this.selectedCreatureObj.stats[key],
						);
					} else {
						$stat.text(this.selectedCreatureObj.stats[key]);
					}
					if (this.selectedCreatureObj.stats[key] > value) {
						// Buff
						$stat.addClass('buff');
					} else if (this.selectedCreatureObj.stats[key] < value) {
						// Debuff
						$stat.addClass('debuff');
					}
				} else {
					$stat.text(value);
				}
			});
			$j.each(game.abilities[stats.id], (key) => {
				let $ability = $j('#card .sideB .abilities .ability:eq(' + key + ')');
				$ability.children('.icon').css({
					'background-image': `url('${getUrl('units/abilities/' + stats.name + ' ' + key)}')`,
				});
				$ability
					.children('.wrapper')
					.children('.info')
					.children('h3')
					.text(stats.ability_info[key].title);
				$ability
					.children('.wrapper')
					.children('.info')
					.children('#desc')
					.text(stats.ability_info[key].desc);
				$ability
					.children('.wrapper')
					.children('.info')
					.children('#info')
					.text(stats.ability_info[key].info);
				$ability
					.children('.wrapper')
					.children('.info')
					.children('#upgrade')
					.text('Upgrade: ' + stats.ability_info[key].upgrade);

				if (key !== 0) {
					$ability
						.children('.wrapper')
						.children('.info')
						.children('#cost')
						.text(' - costs ' + stats.ability_info[key].costs.energy + ' energy pts.');
				} else {
					$ability
						.children('.wrapper')
						.children('.info')
						.children('#cost')
						.text(' - this ability is passive.');
				}
			});

			/*if ((view && game.activeCreature.abilities[3].used && game.activeCreature.type == '--') || !view){
				$j('#materialize_button').show();
			}else {
				$j('#materialize_button').hide();
			}*/

			let summonedOrDead = false;
			game.players[player].creatures.forEach((creature) => {
				if (creature.type == creatureType) {
					summonedOrDead = true;
				}
			});

			this.materializeButton.changeState('disabled');
			$j('#card .sideA').addClass('disabled').unbind('click');

			let activeCreature = game.activeCreature;
			if (activeCreature.player.getNbrOfCreatures() > game.creaLimitNbr) {
				$j('#materialize_button p').text(game.msg.ui.dash.materializeOverload);
			} else if (
				!summonedOrDead &&
				activeCreature.player.id === player &&
				activeCreature.type === '--' &&
				activeCreature.abilities[3].used === false
			) {
				let lvl = creatureType.substring(1, 2) - 0,
					size = game.retrieveCreatureStats(creatureType).size - 0,
					plasmaCost = lvl + size;

				// Messages (TODO: text strings in a new language file)
				if (plasmaCost > activeCreature.player.plasma) {
					$j('#materialize_button p').text(game.msg.ui.dash.lowPlasma);
				} else {
					if (creatureType == '--') {
						$j('#materialize_button p').text(game.msg.ui.dash.selectUnit);
					} else {
						$j('#materialize_button p').text(
							game.msg.ui.dash.materializeUnit(plasmaCost.toString()),
						);

						// Bind button
						this.materializeButton.click = () => {
							this.materializeToggled = false;
							this.selectAbility(3);
							this.closeDash();
							if (this.lastViewedCreature != '') {
								activeCreature.abilities[3].materialize(this.lastViewedCreature);
							} else {
								activeCreature.abilities[3].materialize(this.selectedCreature);
							}
						};
						$j('#card .sideA').on('click', this.materializeButton.click);
						$j('#card .sideA').removeClass('disabled');
						this.materializeButton.changeState('glowing');
						$j('#materialize_button').show();
					}
				}
			} else {
				if (creatureType == '--' && !activeCreature.abilities[3].used) {
					// Figure out if the player has enough plasma to summon any available creatures
					const activePlayer = game.players[game.activeCreature.player.id];
					const deadOrSummonedTypes = activePlayer.creatures.map((creature) => creature.type);
					const availableTypes = activePlayer.availableCreatures.filter(
						(el) => !deadOrSummonedTypes.includes(el),
					);
					// Assume we can't afford anything
					// Check one available creature at a time until we see something we can afford
					let can_afford_a_unit = false;
					availableTypes.forEach((type) => {
						const lvl = type.substring(1, 2) - 0;
						const size = game.retrieveCreatureStats(type).size - 0;
						const plasmaCost = lvl + size;
						if (plasmaCost <= activePlayer.plasma) {
							can_afford_a_unit = true;
						}
					});
					// If we can't afford anything, tell the player and disable the materialize button
					if (!can_afford_a_unit) {
						$j('#materialize_button p').text(game.msg.abilities.noPlasma);
						this.materializeButton.changeState('disabled');
					}
					// Otherwise, let's have it show a random creature on click
					else {
						$j('#materialize_button p').text(game.msg.ui.dash.selectUnit);
						// Bind button for random unit selection
						this.materializeButton.click = () => {
							this.showRandomCreature();
						};
						// Apply the changes
						$j('#card .sideA').on('click', this.materializeButton.click);
						$j('#card .sideA').removeClass('disabled');
						this.materializeButton.changeState('glowing');
					}
				} else if (
					activeCreature.abilities[3].used &&
					game.activeCreature.type == '--' &&
					player == game.activeCreature.player.id &&
					(clickMethod == 'emptyHex' || clickMethod == 'portrait' || clickMethod == 'grid')
				) {
					if (clickMethod == 'portrait' && creatureType != '--') {
						$j('#materialize_button').hide();
					} else {
						$j('#materialize_button p').text(game.msg.ui.dash.materializeUsed);
						$j('#materialize_button').show();
					}
				} else {
					$j('#materialize_button').hide();
				}
			}
		} else {
			// Card A
			$j('#card .sideA').css({
				'background-image': `url('${getUrl('cards/margin')}'), url('${getUrl(
					'units/artwork/' + stats.name,
				)}')`,
			});
			$j('#card .sideA .section.info')
				.removeClass('sin- sinA sinE sinG sinL sinP sinS sinW')
				.addClass('sin' + stats.type.substring(0, 1));
			$j('#card .sideA .type').text(stats.type);
			$j('#card .sideA .name').text(stats.name);
			$j('#card .sideA .hexes').text(stats.size + 'H');

			// Card B
			$j.each(stats.stats, (key, value) => {
				let $stat = $j('#card .sideB .' + key + ' .value');
				$stat.removeClass('buff debuff');
				$stat.text(value);
			});

			// Abilities
			$j.each(stats.ability_info, (key) => {
				let $ability = $j('#card .sideB .abilities .ability:eq(' + key + ')');
				$ability.children('.icon').css({
					'background-image': `url('${getUrl('units/abilities/' + stats.name + ' ' + key)}')`,
				});
				$ability
					.children('.wrapper')
					.children('.info')
					.children('h3')
					.text(stats.ability_info[key].title);
				$ability
					.children('.wrapper')
					.children('.info')
					.children('#desc')
					.html(stats.ability_info[key].desc);
				$ability
					.children('.wrapper')
					.children('.info')
					.children('#info')
					.html(stats.ability_info[key].info);
				// Check for an upgrade
				if (stats.ability_info[key].upgrade) {
					$ability
						.children('.wrapper')
						.children('.info')
						.children('#upgrade')
						.text('Upgrade: ' + stats.ability_info[key].upgrade);
				} else {
					$ability.children('.wrapper').children('.info').children('#upgrade').text(' ');
				}
			});

			// Materialize button
			$j('#materialize_button').removeClass('glowing').unbind('click');
			$j('#card .sideA').addClass('disabled').unbind('click');
			$j('#materialize_button p').text(game.msg.ui.dash.heavyDev);
		}
	}

	/* showRandomCreature()
	 *
	 * Selects a random available unit and shows its card on the dash.
	 *
	 * Calls showCreature(chosenRandomUnit, activePlayerID, '') to handle opening the dash.
	 *
	 * Called by toggleDash with the randomize option and by clicking the materialize button
	 * when it reads "Please select..."
	 */

	showRandomCreature() {
		let game = this.game;
		// Figure out what the active player can summon
		const activePlayer = game.players[this.game.activeCreature.player.id];
		const deadOrSummonedTypes = activePlayer.creatures.map((creature) => creature.type);
		const availableTypes = activePlayer.availableCreatures.filter(
			(el) => !deadOrSummonedTypes.includes(el),
		);
		// Randomize array to grab a random creature
		for (let i = availableTypes.length - 1; i > 0; i--) {
			let j = Math.floor(Math.random() * (i + 1));
			let temp = availableTypes[i];
			availableTypes[i] = availableTypes[j];
			availableTypes[j] = temp;
		}
		// Grab the first creature we can afford (if none, default to priest)
		let typeToPass = '--';
		availableTypes.some((creature) => {
			const lvl = creature.substring(1, 2) - 0;
			const size = game.retrieveCreatureStats(creature).size - 0;
			const plasmaCost = lvl + size;
			return plasmaCost <= activePlayer.plasma ? ((typeToPass = creature), true) : false;
		});
		// Show the random unit selected
		this.showCreature(typeToPass, game.activeCreature.team, '');
	}

	selectAbility(i) {
		this.checkAbilities();
		this.selectedAbility = i;

		if (i > -1) {
			this.showAbilityCosts(i);
			this.abilitiesButtons[i].changeState('active');
			this.activeAbility = true;
		} else {
			this.hideAbilityCosts();
			this.activeAbility = false;
		}
	}

	/* changePlayerTab(id)
	 *
	 * id :	Integer :	player id
	 *
	 * Change to the specified player tab in the dash
	 */
	changePlayerTab(id) {
		let game = this.game;

		this.selectedPlayer = id;
		this.$dash // Dash class
			.removeClass('selected0 selected1 selected2 selected3')
			.addClass('selected' + id);

		this.$grid
			.find('.vignette') // Vignettes class
			.removeClass('active dead queued notsummonable')
			.addClass('locked');

		$j('#tabwrapper').show();
		$j('#playertabswrapper').show();
		$j('#musicplayerwrapper').hide();

		// Change creature status
		game.players[id].availableCreatures.forEach((creature) => {
			this.$grid.find(".vignette[creature='" + creature + "']").removeClass('locked');

			let lvl = creature.substring(1, 2) - 0,
				size = game.retrieveCreatureStats(creature).size - 0,
				plasmaCost = lvl + size;

			if (plasmaCost > game.players[id].plasma) {
				this.$grid.find(".vignette[creature='" + creature + "']").addClass('notsummonable');
			}
		});

		game.players[id].creatures.forEach((creature) => {
			let $crea = this.$grid.find(".vignette[creature='" + creature.type + "']");

			$crea.removeClass('notsummonable');
			if (creature.dead === true) {
				$crea.addClass('dead');
			} else {
				$crea.addClass('queued');
			}
		});

		// Bind creature vignette click
		this.$grid
			.find('.vignette')
			.unbind('click')
			.bind('click', (e) => {
				e.preventDefault();
				if (game.freezedInput) {
					return;
				}

				if ($j(e.currentTarget).hasClass('locked')) {
					this.$dash.children('#tooltip').text('Creature locked.');
				}

				let creatureType = $j(e.currentTarget).attr('creature'); // CreatureType
				this.lastViewedCreature = creatureType;
				this.showCreature(creatureType, this.selectedPlayer, 'grid');
			});
	}

	showMusicPlayer() {
		let game = this.game;

		// If the scoreboard is displayed, hide it
		if (this.$scoreboard.is(':visible')) {
			this.$scoreboard.hide();
		}

		this.$dash.addClass('active');
		this.showCreature(game.activeCreature.type, game.activeCreature.team);
		this.selectedPlayer = -1;

		// Dash class
		this.$dash.removeClass('selected0 selected1 selected2 selected3');

		$j('#tabwrapper').hide();
		$j('#playertabswrapper').hide();
		$j('#musicplayerwrapper').show();
	}

	// Function to close scoreboard if pressing outside of it
	easyScoreClose(e) {
		let score = $j('#scoreboard');
		let scoreboard = $j('#scoreboardwrapper');

		// Check if the target of the click isn't the scoreboard nor a descendant of it
		if (!score.is(e.target) && score.has(e.target).length === 0) {
			scoreboard.unbind('click', this.easyScoreClose);
			scoreboard.hide();
		}
	}

	toggleScoreboard(gameOver) {
		let game = this.game;

		// If the scoreboard is already displayed, hide it and return
		if (this.$scoreboard.is(':visible')) {
			this.$scoreboard.hide();

			return;
		}

		// Binding the click outside of the scoreboard to close the view
		this.$scoreboard.bind('click', this.easyScoreClose);

		// Configure scoreboard data
		this.$scoreboard.find('#scoreboardTitle').text('Current Score');

		// Calculate the time cost of the last turn
		let skipTurn = new Date(),
			p = game.activeCreature.player;

		p.totalTimePool = p.totalTimePool - (skipTurn - p.startTime);

		let $table = $j('#scoreboard table tbody');

		// Write table for number players

		// Clear table
		const tableMeta = [
			{
				cls: 'player_name',
				title: 'Players',
			},
			{
				cls: 'firstKill',
				title: 'First blood',
			},
			{
				cls: 'kill',
				title: 'Kills',
			},
			{
				cls: 'combo',
				title: 'Combos',
			},
			{
				cls: 'humiliation',
				title: 'Humiliation',
			},
			{
				cls: 'annihilation',
				title: 'Annihilation',
			},
			{
				cls: 'deny',
				title: 'Denies',
			},
			{
				cls: 'pickupDrop',
				title: 'Drops picked',
			},
			{
				cls: 'timebonus',
				title: 'Time Bonus',
			},
			{
				cls: 'nofleeing',
				title: 'No Fleeing',
			},
			{
				cls: 'creaturebonus',
				title: 'Survivor Units',
			},
			{
				cls: 'darkpriestbonus',
				title: 'Survivor Dark Priest',
			},
			{
				cls: 'immortal',
				title: 'Immortal',
			},
			{
				cls: 'upgrade',
				title: 'Ability Upgrades',
			},
			{
				cls: 'total',
				title: 'Total',
			},
		];

		tableMeta.forEach((row) => {
			$table.find(`tr.${row.cls}`).empty().html(`<td>${row.title}</td>`);

			// Add cells for each player
			for (let i = 0; i < game.playerMode; i++) {
				$table.find(`tr.${row.cls}`).append('<td>--</td>');
			}
		});

		// Fill the board
		for (let i = 0; i < game.playerMode; i++) {
			// Each player
			// TimeBonus
			if (game.timePool > 0) {
				game.players[i].bonusTimePool = Math.round(game.players[i].totalTimePool / 1000);
			}

			//----------Display-----------//
			let colId = game.playerMode > 2 ? i + 2 + ((i % 2) * 2 - 1) * Math.min(1, i % 3) : i + 2;

			// Change Name
			$table
				.children('tr.player_name')
				.children('td:nth-child(' + colId + ')') // Weird expression swaps 2nd and 3rd player
				.text(game.players[i].name);

			// Change score
			$j.each(game.players[i].getScore(), function (index, val) {
				let text = val === 0 && index !== 'total' ? '--' : val;
				$table
					.children('tr.' + index)
					.children('td:nth-child(' + colId + ')') // Weird expression swaps 2nd and 3rd player
					.text(text);
			});
		}

		if (gameOver) {
			// Set title
			this.$scoreboard.find('#scoreboardTitle').text('Match Over');

			// Declare winner
			if (game.playerMode > 2) {
				// 2 vs 2
				let score1 = game.players[0].getScore().total + game.players[2].getScore().total,
					score2 = game.players[1].getScore().total + game.players[3].getScore().total;

				if (score1 > score2) {
					// Left side wins
					$j('#scoreboard p').text(
						game.players[0].name + ' and ' + game.players[2].name + ' won the match!',
					);
				} else if (score1 < score2) {
					// Right side wins
					$j('#scoreboard p').text(
						game.players[1].name + ' and ' + game.players[3].name + ' won the match!',
					);
				} else if (score1 == score2) {
					// Draw
					$j('#scoreboard p').text('Draw!');
				}
			} else {
				// 1 vs 1
				let score1 = game.players[0].getScore().total,
					score2 = game.players[1].getScore().total;

				if (score1 > score2) {
					// Left side wins
					$j('#scoreboard p').text(game.players[0].name + ' won the match!');
				} else if (score1 < score2) {
					// Right side wins
					$j('#scoreboard p').text(game.players[1].name + ' won the match!');
				} else if (score1 == score2) {
					// Draw
					$j('#scoreboard p').text('Draw!');
				}
			}
		}

		// Finally, show the scoreboard
		this.$scoreboard.show();
	}

	/* toggleDash()
	 *
	 * Show the dash and hide some buttons
	 * Takes optional 'randomize' parameter to select a random creature from the grid.
	 */

	toggleDash(randomize) {
		let game = this.game;
		if (!this.$dash.hasClass('active')) {
			// If the scoreboard is displayed, hide it
			if (this.$scoreboard.is(':visible')) {
				this.$scoreboard.hide();
			}

			if (randomize && this.lastViewedCreature == '') {
				// Optional: select a random creature from the grid
				this.showRandomCreature();
			} else if (this.lastViewedCreature !== '') {
				this.showCreature(this.lastViewedCreature, game.activeCreature.team, '');
			} else {
				this.showCreature(game.activeCreature.type, game.activeCreature.team, '');
			}
		} else {
			this.closeDash();
		}
	}

	closeDash() {
		let game = this.game;

		this.$dash.removeClass('active');
		this.$dash.transition(
			{
				opacity: 0,
				queue: false,
			},
			this.dashAnimSpeed,
			'linear',
			() => {
				this.$dash.hide();
			},
		);

		if (this.materializeToggled && game.activeCreature && game.activeCreature.type === '--') {
			game.activeCreature.queryMove();
		}

		this.dashopen = false;
		this.materializeToggled = false;
	}

	gridSelectUp() {
		let game = this.game,
			b = this.selectedCreature,
			nextCreature;

		if (b == '--') {
			this.showCreature('W1', this.selectedPlayer);
			return;
		}

		if (game.realms.indexOf(b[0]) - 1 > -1) {
			let r = game.realms[game.realms.indexOf(b[0]) - 1];
			nextCreature = r + b[1];
			this.showCreature(nextCreature, this.selectedPlayer);
		} else {
			// End of the grid
			//this.showCreature("--");
		}
	}

	gridSelectDown() {
		let game = this.game,
			b = this.selectedCreature,
			nextCreature;

		if (b == '--') {
			this.showCreature('A1', this.selectedPlayer);
			return;
		}

		if (game.realms.indexOf(b[0]) + 1 < game.realms.length) {
			let r = game.realms[game.realms.indexOf(b[0]) + 1];
			nextCreature = r + b[1];
			this.showCreature(nextCreature, this.selectedPlayer);
		} else {
			// End of the grid
			//this.showCreature("--");
		}
	}

	gridSelectLeft() {
		let b = this.selectedCreature == '--' ? 'A0' : this.selectedCreature,
			nextCreature;

		if (b[1] - 1 < 1) {
			// End of row
			return;
		} else {
			nextCreature = b[0] + (b[1] - 1);
			this.showCreature(nextCreature, this.selectedPlayer);
		}
	}

	gridSelectRight() {
		let b = this.selectedCreature == '--' ? 'A8' : this.selectedCreature,
			nextCreature;

		if (b[1] - 0 + 1 > 7) {
			// End of row
			return;
		} else {
			nextCreature = b[0] + (b[1] - 0 + 1);
			this.showCreature(nextCreature, this.selectedPlayer);
		}
	}

	gridSelectNext() {
		let game = this.game,
			b = this.selectedCreature == '--' ? 'A0' : this.selectedCreature,
			valid,
			nextCreature;

		if (b[1] - 0 + 1 > 7) {
			// End of row
			if (game.realms.indexOf(b[0]) + 1 < game.realms.length) {
				let r = game.realms[game.realms.indexOf(b[0]) + 1];

				// Test If Valid Creature
				if ($j.inArray(r + '1', game.players[this.selectedPlayer].availableCreatures) > 0) {
					valid = true;

					for (let i = 0, len = game.players[this.selectedPlayer].creatures.length; i < len; i++) {
						let creature = game.players[this.selectedPlayer].creatures[i];

						if (creature instanceof Creature && creature.type == r + '1' && creature.dead) {
							valid = false;
						}
					}

					if (valid) {
						nextCreature = r + '1';
						this.showCreature(nextCreature, this.selectedPlayer);
						return;
					}
				}

				this.selectedCreature = r + '1';
			} else {
				return;
			}
		} else {
			// Test If Valid Creature
			if (
				$j.inArray(b[0] + (b[1] - 0 + 1), game.players[this.selectedPlayer].availableCreatures) > 0
			) {
				valid = true;

				for (let i = 0, len = game.players[this.selectedPlayer].creatures.length; i < len; i++) {
					let creature = game.players[this.selectedPlayer].creatures[i];

					if (
						creature instanceof Creature &&
						creature.type == b[0] + (b[1] - 0 + 1) &&
						creature.dead
					) {
						valid = false;
					}
				}

				if (valid) {
					nextCreature = b[0] + (b[1] - 0 + 1);
					this.showCreature(nextCreature, this.selectedPlayer);
					return;
				}
			}

			this.selectedCreature = b[0] + (b[1] - 0 + 1);
		}

		this.gridSelectNext();
	}

	gridSelectPrevious() {
		let game = this.game,
			b = this.selectedCreature == '--' ? 'W8' : this.selectedCreature,
			valid,
			nextCreature;

		if (b[1] - 1 < 1) {
			// End of row
			if (game.realms.indexOf(b[0]) - 1 > -1) {
				let r = game.realms[game.realms.indexOf(b[0]) - 1];

				// Test if valid creature
				if ($j.inArray(r + '7', game.players[this.selectedPlayer].availableCreatures) > 0) {
					valid = true;

					for (let i = 0, len = game.players[this.selectedPlayer].creatures.length; i < len; i++) {
						let creature = game.players[this.selectedPlayer].creatures[i];

						if (creature instanceof Creature && creature.type == r + '7' && creature.dead) {
							valid = false;
						}
					}

					if (valid) {
						nextCreature = r + '7';
						this.showCreature(nextCreature, this.selectedPlayer);
						return;
					}
				}

				this.selectedCreature = r + '7';
			} else {
				return;
			}
		} else {
			// Test if valid creature
			if ($j.inArray(b[0] + (b[1] - 1), game.players[this.selectedPlayer].availableCreatures) > 0) {
				valid = true;

				for (let i = 0, len = game.players[this.selectedPlayer].creatures.length; i < len; i++) {
					let creature = game.players[this.selectedPlayer].creatures[i];

					if (creature instanceof Creature && creature.type == b[0] + (b[1] - 1) && creature.dead) {
						valid = false;
					}
				}

				if (valid) {
					nextCreature = b[0] + (b[1] - 1);
					this.showCreature(nextCreature, this.selectedPlayer);
					return;
				}
			}

			this.selectedCreature = b[0] + (b[1] - 1);
		}

		this.gridSelectPrevious();
	}
	/* changeAbilityButtons()
	 *
	 * Change ability buttons and bind events
	 */
	changeAbilityButtons() {
		let game = this.game,
			creature = game.activeCreature;
		this.abilitiesButtons.forEach(btn => {
			let ab = creature.abilities[btn.abilityId];
			btn.css.normal = {
				'background-image': `url('${getUrl(
					'units/abilities/' + creature.name + ' ' + btn.abilityId,
				)}')`,
			};
			let $desc = btn.$button.next('.desc');
			$desc.find('span.title').text(ab.title);
			$desc.find('p').html(ab.desc);

			btn.click = () => {
				if (this.selectedAbility != btn.abilityId) {
					if (this.dashopen) {
						return false;
					}

					game.grid.clearHexViewAlterations();
					let ability = game.activeCreature.abilities[btn.abilityId];
					// Passive ability icon can cycle between usable abilities
					if (btn.abilityId == 0) {
						let b = this.selectedAbility == -1 ? 4 : this.selectedAbility;
						for (let i = b - 1; i > 0; i--) {
							if (
								game.activeCreature.abilities[i].require() &&
								!game.activeCreature.abilities[i].used
							) {
								this.abilitiesButtons[i].triggerClick();
							}
						}
					}

					// Colored frame around selected ability
					if (ability.require() == true && btn.abilityId != 0) {
						this.selectAbility(btn.abilityId);
					}
					// Activate Ability
					game.activeCreature.abilities[btn.abilityId].use();
				} else {
					game.grid.clearHexViewAlterations();
					// Cancel Ability
					this.closeDash();
					game.activeCreature.queryMove();
					this.selectAbility(-1);
				}
			};

			btn.mouseover = () => {
				if (this.selectedAbility == -1) {
					this.showAbilityCosts(btn.abilityId);
				}
				(function() {
					// Ensure tooltip stays in window - adjust
					var rect = $desc[0].getBoundingClientRect();
					const margin = 20;
					if (rect.bottom > window.innerHeight - margin) {
						let value = window.innerHeight - rect.bottom - margin;
						$desc[0].style.top = value + 'px';
						$desc.find('.arrow')[0].style.top = 27 - value + 'px'; // Keep arrow position
					}
				})();
			};

			btn.mouseleave = () => {
				if (this.selectedAbility == -1) {
					this.hideAbilityCosts();
				}
				(function() {
					// Ensure tooltip stays in window - reset
					$desc[0].style.top = '0px';
					$desc.find('.arrow')[0].style.top = '27px';
				})();
			};

			btn.changeState(); // Apply changes
		});
	}
	/* updateActiveBox()
	 *
	 * Update activebox with new current creature's abilities
	 */

	updateActivebox() {
		let game = this.game,
			creature = game.activeCreature,
			$abilitiesButtons = $j('#abilities .ability');

		$abilitiesButtons.unbind('click');
		this.$activebox
			.find('#abilities')
			.clearQueue()
			.transition(
				{
					y: '-420px',
				},
				500,
				'easeInQuart',
				() => {
					// Hide panel
					$j('#abilities')
						.removeClass('p0 p1 p2 p3')
						.addClass('p' + creature.player.id);

					this.energyBar.setSize(creature.oldEnergy / creature.stats.energy);
					this.healthBar.setSize(creature.oldHealth / creature.stats.health);
					this.updateAbilityButtonsContent();
					this.btnAudio.changeState('normal');
					this.btnSkipTurn.changeState('normal');
					// Change ability buttons
<<<<<<< HEAD
					this.changeAbilityButtons();
					//Callback after final transition
=======
					this.abilitiesButtons.forEach((btn) => {
						let ab = creature.abilities[btn.abilityId];
						btn.css.normal = {
							'background-image': `url('${getUrl(
								'units/abilities/' + creature.name + ' ' + btn.abilityId,
							)}')`,
						};
						let $desc = btn.$button.next('.desc');
						$desc.find('span.title').text(ab.title);
						$desc.find('p').html(ab.desc);

						btn.click = () => {
							if (this.selectedAbility != btn.abilityId) {
								if (this.dashopen) {
									return false;
								}

								game.grid.clearHexViewAlterations();
								let ability = game.activeCreature.abilities[btn.abilityId];
								// Passive ability icon can cycle between usable abilities
								if (btn.abilityId == 0) {
									let b = this.selectedAbility == -1 ? 4 : this.selectedAbility;
									for (let i = b - 1; i > 0; i--) {
										if (
											game.activeCreature.abilities[i].require() &&
											!game.activeCreature.abilities[i].used
										) {
											this.abilitiesButtons[i].triggerClick();
										}
									}
								}

								// Colored frame around selected ability
								if (ability.require() == true && btn.abilityId != 0) {
									this.selectAbility(btn.abilityId);
								}
								// Activate Ability
								game.activeCreature.abilities[btn.abilityId].use();
							} else {
								game.grid.clearHexViewAlterations();
								// Cancel Ability
								this.closeDash();
								game.activeCreature.queryMove();
								this.selectAbility(-1);
							}
						};

						btn.mouseover = () => {
							if (this.selectedAbility == -1) {
								this.showAbilityCosts(btn.abilityId);
							}
							(function () {
								// Ensure tooltip stays in window - adjust
								var rect = $desc[0].getBoundingClientRect();
								const margin = 20;
								if (rect.bottom > window.innerHeight - margin) {
									let value = window.innerHeight - rect.bottom - margin;
									$desc[0].style.top = value + 'px';
									$desc.find('.arrow')[0].style.top = 27 - value + 'px'; // Keep arrow position
								}
							})();
						};

						btn.mouseleave = () => {
							if (this.selectedAbility == -1) {
								this.hideAbilityCosts();
							}
							(function () {
								// Ensure tooltip stays in window - reset
								$desc[0].style.top = '0px';
								$desc.find('.arrow')[0].style.top = '27px';
							})();
						};

						btn.changeState(); // Apply changes
					});

>>>>>>> f3f96797
					this.$activebox.children('#abilities').transition(
						{
							y: '0px',
						},
						500,
						'easeOutQuart',
						() => {
							this.btnAudio.changeState('slideIn');
							this.btnSkipTurn.changeState('slideIn');
							if (!creature.hasWait && creature.delayable && !game.queue.isCurrentEmpty()) {
								this.btnDelay.changeState('slideIn');
							}
							this.checkAbilities();
						},
					); // Show panel
				},
			);

		this.updateInfos();
	}

	updateAbilityButtonsContent() {
		let game = this.game,
			creature = game.activeCreature;

		// Change ability buttons
		this.abilitiesButtons.forEach((btn) => {
			let ab = creature.abilities[btn.abilityId];
			let $desc = btn.$button.next('.desc');

			// Change the ability's frame when it gets upgraded
			if (ab.isUpgraded()) {
				btn.$button.addClass('upgraded');
			} else {
				btn.$button.removeClass('upgraded');
			}

			// Add extra ability info
			let $abilityInfo = $desc.find('.abilityinfo_content');
			$abilityInfo.find('.info').remove();

			let costsString = ab.getFormattedCosts();
			if (costsString) {
				$abilityInfo.append('<div class="info costs">Costs : ' + costsString + '</div>');
			}

			let dmgString = ab.getFormattedDamages();
			if (dmgString) {
				$abilityInfo.append('<div class="info damages">Damages : ' + dmgString + '</div>');
			}

			let specialString = ab.getFormattedEffects();
			if (specialString) {
				$abilityInfo.append('<div class="info special">Effects : ' + specialString + '</div>');
			}

			if (ab.hasUpgrade()) {
				if (!ab.isUpgraded()) {
					$abilityInfo.append(
						'<div class="info upgrade">' +
							(ab.isUpgradedPerUse() ? 'Uses' : 'Rounds') +
							' left before upgrading : ' +
							ab.usesLeftBeforeUpgrade() +
							'</div>',
					);
				}

				$abilityInfo.append('<div class="info upgrade">Upgrade : ' + ab.upgrade + '</div>');
			}
		});
	}

	checkAbilities() {
		let game = this.game,
			oneUsableAbility = false;
		for (let i = 0; i < 4; i++) {
			let ab = game.activeCreature.abilities[i];
			ab.message = '';
			let req = ab.require();
			ab.message = ab.used ? game.msg.abilities.alreadyUsed : ab.message;

			// Tooltip for passive ability to display if there is any usable abilities or not
			if (i === 0) {
				let b = this.selectedAbility == -1 ? 4 : this.selectedAbility; // Checking usable abilities
				for (let j = b - 1; j > 0; j--) {
					if (
						game.activeCreature.abilities[j].require() &&
						!game.activeCreature.abilities[j].used
					) {
						ab.message = game.msg.abilities.passiveCycle; // Message if there is any usable abilities
						break;
					} else {
						ab.message = game.msg.abilities.passiveUnavailable; // Message if there is no usable abilities
					}
				}
			}
			if (ab.message == game.msg.abilities.passiveCycle) {
				this.abilitiesButtons[i].changeState('slideIn');
			} else if (req && !ab.used && ab.trigger == 'onQuery') {
				this.abilitiesButtons[i].changeState('slideIn');
				oneUsableAbility = true;
			} else if (
				ab.message == game.msg.abilities.noTarget ||
				(ab.trigger != 'onQuery' && req && !ab.used)
			) {
				this.abilitiesButtons[i].changeState('noclick');
			} else {
				this.abilitiesButtons[i].changeState('disabled');
			}

			// Charge
			this.abilitiesButtons[i].$button.next('.desc').find('.charge').remove();
			if (ab.getCharge !== undefined) {
				this.abilitiesButtons[i].$button
					.next('.desc')
					.append(
						'<div class="charge">Charge : ' +
							ab.getCharge().value +
							'/' +
							ab.getCharge().max +
							'</div>',
					);
			}

			// Message
			this.abilitiesButtons[i].$button.next('.desc').find('.message').remove();
			if (ab.message !== '') {
				this.abilitiesButtons[i].$button
					.next('.desc')
					.append('<div class="message">' + ab.message + '</div>');
			}
		}

		// No action possible
		if (!oneUsableAbility && game.activeCreature.remainingMove === 0) {
			//game.skipTurn( { tooltip: "Finished" } ); // Autoskip
			game.activeCreature.noActionPossible = true;
			this.btnSkipTurn.changeState('slideIn');
		}
	}

	/* updateInfos()
	 */
	updateInfos() {
		let game = this.game;

		$j('#playerbutton, #playerinfo')
			.removeClass('p0 p1 p2 p3')
			.addClass('p' + game.activeCreature.player.id);
		$j('#playerinfo .name').text(game.activeCreature.player.name);
		$j('#playerinfo .points span').text(game.activeCreature.player.getScore().total);
		$j('#playerinfo .plasma span').text(game.activeCreature.player.plasma);
		// TODO: Needs to update instantly!
		$j('#playerinfo .units span').text(
			game.activeCreature.player.getNbrOfCreatures() + ' / ' + game.creaLimitNbr,
		);
	}

	// Broken and deprecated
	showStatModifiers(stat) {
		if (this.selectedCreatureObj instanceof Creature) {
			let buffDebuff = this.selectedCreatureObj.getBuffDebuff(stat);
			let atLeastOneBuff = false;

			// Might not be needed
			$j('#card')
				.find('.' + stat + ' .modifiers')
				.html('');
			// Effects
			$j.each(buffDebuff.objs.effects, (key, value) => {
				//let string = this.selectedCreatureObj.abilities[0].getFormattedDamages(value.alterations);
				if (value.alterations[stat]) {
					$j('#card')
						.find('.' + stat + ' .modifiers')
						.append(
							'<div>' +
								value.name +
								' : ' +
								(value.alterations[stat] > 0 ? '+' : '') +
								value.alterations[stat] +
								'</div>',
						);
				}

				atLeastOneBuff = true;
			});
			// Drops
			$j.each(buffDebuff.objs.drops, (key, value) => {
				//let string = this.selectedCreatureObj.abilities[0].getFormattedDamages(value.alterations);
				if (value.alterations[stat]) {
					$j('#card')
						.find('.' + stat + ' .modifiers')
						.append(
							'<div>' +
								value.name +
								' : ' +
								(value.alterations[stat] > 0 ? '+' : '') +
								value.alterations[stat] +
								'</div>',
						);
				}

				atLeastOneBuff = true;
			});

			if (!atLeastOneBuff) {
				$j('#card')
					.find('.' + stat + ' .modifiers')
					.html("This stat doesn't have any modifiers");
			}
		}
	}

	/* updateTimer()
	 */
	updateTimer() {
		let game = this.game,
			date = new Date() - game.pauseTime;

		// TurnTimePool
		if (game.turnTimePool >= 0) {
			let remainingTime =
				game.turnTimePool - Math.round((date - game.activeCreature.player.startTime) / 1000);

			if (game.timePool > 0) {
				remainingTime = Math.min(
					remainingTime,
					Math.round(
						(game.activeCreature.player.totalTimePool -
							(date - game.activeCreature.player.startTime)) /
							1000,
					),
				);
			}

			let id = game.activeCreature.player.id;
			$j('.p' + id + ' .turntime').text(time.getTimer(remainingTime));
			// Time Alert
			if (remainingTime < 6) {
				$j('.p' + id + ' .turntime').addClass('alert');
			} else {
				$j('.p' + id + ' .turntime').removeClass('alert');
			}

			// Time Bar
			let timeRatio = (date - game.activeCreature.player.startTime) / 1000 / game.turnTimePool;
			this.timeBar.setSize(1 - timeRatio);
		} else {
			$j('.turntime').text('∞');
		}

		// TotalTimePool
		if (game.timePool >= 0) {
			game.players.forEach((player) => {
				let remainingTime =
					player.id == game.activeCreature.player.id
						? player.totalTimePool - (date - player.startTime)
						: player.totalTimePool;
				remainingTime = Math.max(Math.round(remainingTime / 1000), 0);
				$j('.p' + player.id + ' .timepool').text(time.getTimer(remainingTime));
			});

			// Time Bar
			let poolRatio =
				(game.activeCreature.player.totalTimePool - (date - game.activeCreature.player.startTime)) /
				1000 /
				game.timePool;
			this.poolBar.setSize(poolRatio);
		} else {
			$j('.timepool').text('∞');
		}
	}

	/* updateQueueDisplay()
	 *
	 * Delete and add element to the Queue container based on the game's queues
	 * TODO: Ugly as hell need rewrite
	 */
	updateQueueDisplay(excludeActiveCreature) {
		let game = this.game;

		// Abort to avoid infinite loop
		if (game.queue.isNextEmpty() || !game.activeCreature) {
			return false;
		}

		let queueAnimSpeed = this.queueAnimSpeed;
		let transition = 'linear';

		// Set transition duration for stat indicators
		this.$queue.find('.vignette .stats').css({
			transition: 'height ' + queueAnimSpeed + 'ms',
		});

		// Updating
		let $vignettes = this.$queue.find('.vignette[verified!="-1"]').attr('verified', 0);

		let deleteVignette = (vignette) => {
			if ($j(vignette).hasClass('roundmarker')) {
				$j(vignette)
					.attr('verified', -1)
					.transition(
						{
							x: -80,
							queue: false,
						},
						queueAnimSpeed,
						transition,
						() => {
							vignette.remove();
						},
					);
			} else {
				if ($j(vignette).hasClass('active')) {
					$j(vignette)
						.attr('verified', -1)
						.transition(
							{
								x: -100,
								queue: false,
							},
							queueAnimSpeed,
							transition,
							() => {
								vignette.remove();
							},
						);
				} else {
					$j(vignette)
						.attr('verified', -1)
						.transition(
							{
								x: '-=80',
								queue: false,
							},
							queueAnimSpeed,
							transition,
							() => {
								vignette.remove();
							},
						);
				}
			}

			// Updating
			$vignettes = this.$queue.find('.vignette[verified!="-1"]');
		};

		let appendVignette = (pos, vignette) => {
			let $v, index, offset;
			// Create element
			if ($vignettes.length === 0) {
				$v = $j(vignette).prependTo(this.$queue);
				index = $v.index('#queuewrapper .vignette[verified != "-1"]');
				offset = (index - Boolean(index)) * 80 + Boolean(index) * 100 - 80;
			} else if ($vignettes[pos]) {
				$v = $j(vignette).insertAfter($vignettes[pos]);
				index = $v.index('#queuewrapper .vignette[verified != "-1"]');
				offset = (index - Boolean(index)) * 80 + Boolean(index) * 100 - 80;
			} else {
				$v = $j(vignette).appendTo(this.$queue);
				index = $v.index('#queuewrapper .vignette[verified != "-1"]');
				offset = (index - Boolean(index)) * 80 + Boolean(index) * 100 + 1000;
			}

			// Animation
			$v.attr('verified', 1)
				.css({
					x: offset,
				})
				.transition(
					{
						queue: true,
					},
					queueAnimSpeed,
					transition,
				); // Dont know why but it must be here

			// Updating
			$vignettes = this.$queue.find('.vignette[verified != "-1"]');
		};

		let updatePos = () => {
			$vignettes.each((pos, vignette) => {
				let index = $j(vignette).index('#queuewrapper .vignette[verified != "-1"]');
				let offset = (index - Boolean(index)) * 80 + Boolean(index) * 100;
				$j(vignette)
					.css({
						'z-index': 0 - index,
					})
					.transition(
						{
							x: offset,
							queue: false,
						},
						queueAnimSpeed,
						transition,
					);
			});
		};

		this.$queue.find('.vignette[verified != "-1"]').each((pos, vignette) => {
			if ($j(vignette).attr('turn') < game.turn) {
				deleteVignette(vignette);
			}
		});

		let completeQueue = game.queue.queue.slice(0);
		if (!excludeActiveCreature) {
			completeQueue.unshift(game.activeCreature);
		}

		completeQueue = completeQueue.concat(['nextround'], game.queue.nextQueue);

		let u = 0;
		// Updating
		for (let i = 0, len = completeQueue.length; i < len; i++) {
			let queueElem;
			// Round Marker
			if (typeof completeQueue[i] == 'string') {
				queueElem =
					'<div turn="' +
					(game.turn + u) +
					'" roundmarker="1" class="vignette roundmarker"><div class="frame"></div><div class="stats">Round ' +
					(game.turn + 1) +
					'</div></div>';

				// If this element does not exists
				if ($vignettes[i] === undefined) {
					// Create it
					appendVignette(i, queueElem);
				} else {
					// While its not the round marker
					while (i < $vignettes.length && $j($vignettes[i]).attr('roundmarker') === undefined) {
						deleteVignette($vignettes[i]);
					}
				}

				u++;
				// Creature Vignette
			} else {
				queueElem =
					'<div turn="' +
					(game.turn + u) +
					'" creatureid="' +
					completeQueue[i].id +
					'" class="vignette hidden p' +
					completeQueue[i].team +
					' type' +
					completeQueue[i].type +
					'"><div class="frame"></div><div class="overlay_frame"></div><div class="stats"></div></div>';

				// If this element does not exists
				if ($vignettes[i] === undefined) {
					// Create it
					appendVignette(i, queueElem);
				} else {
					// While it's not the right creature
					while (true) {
						let v = $vignettes[i];
						let $v = $j(v);
						let vid = parseInt($v.attr('creatureid'), 10);

						if (vid === completeQueue[i].id) {
							break;
						}

						// Check if the vignette exists at all; if not delete
						if (!isNaN(vid) && $j.grep(completeQueue, (item) => item.id === vid).length === 0) {
							deleteVignette(v);
							continue;
						}

						if (isNaN(vid)) {
							// Is Round Marker
							// Create element before
							appendVignette(i - 1, queueElem);
						} else {
							// See if the creature has moved up the queue
							let found = false;
							for (let j = 0; j < i && !found; j++) {
								if (vid === completeQueue[j].id) {
									found = true;
								}
							}

							if (found) {
								// Create element before
								appendVignette(i - 1, queueElem);
							} else {
								// Remove element
								deleteVignette(v);
							}
						}
					}
				}
			}

			// Tag as verified
			$j($vignettes[i]).attr('verified', 1);
		}

		// Delete non verified
		deleteVignette(this.$queue.find('.vignette[verified="0"]'));

		updatePos();

		this.updateFatigue();

		// Set active creature
		this.$queue
			.find('.vignette[verified="1"]')
			.first()
			.clearQueue()
			.addClass('active')
			.css({
				transformOrigin: '0px 0px',
			})
			.transition(
				{
					scale: 1.25,
					x: 0,
				},
				queueAnimSpeed,
				transition,
			);

		// Add mouseover effect

		this.$queue
			.find('.vignette.roundmarker')
			.unbind('mouseover')
			.unbind('mouseleave')
			.bind('mouseover', () => {
				game.grid.showGrid(true);
			})
			.bind('mouseleave', () => {
				game.grid.showGrid(false);
			});

		this.$queue
			.find('.vignette')
			.not('.roundmarker')
			.unbind('mousedown')
			.unbind('mouseover')
			.unbind('mouseleave')
			.bind('mouseover', (e) => {
				if (game.freezedInput) {
					return;
				}

				let creaID = $j(e.currentTarget).attr('creatureid') - 0;
				game.creatures.forEach((creature) => {
					if (creature instanceof Creature) {
						creature.xray(false);

						if (creature.id != creaID) {
							creature.xray(true);
							creature.hexagons.forEach((hex) => {
								hex.cleanOverlayVisualState();
							});
						} else {
							creature.hexagons.forEach((hex) => {
								hex.overlayVisualState('hover h_player' + creature.team);
							});
						}
					}
				});

				game.grid.showMovementRange(creaID);
				this.xrayQueue(creaID);
			})
			.bind('mouseleave', () => {
				// On mouseleave cancel effect
				if (game.freezedInput) {
					return;
				}

				// the mouse over adds a coloured hex to the creature, so when we mouse leave we have to remove them
				game.creatures.forEach((creature) => {
					if (creature instanceof Creature) {
						creature.hexagons.forEach((hex) => {
							hex.cleanOverlayVisualState();
						});
					}
				});

				game.grid.redoLastQuery();
				game.creatures.forEach((creature) => {
					if (creature instanceof Creature) {
						creature.xray(false);
					}
				});

				this.xrayQueue(-1);
			})
			.bind('mousedown', (e) => {
				// Show when clicking on portrait
				if (game.freezedInput) {
					return;
				}
				let creaID = $j(e.currentTarget).attr('creatureid') - 0;
				if (
					game.creatures[creaID].type == '--' &&
					game.creatures[creaID].player.id == game.activeCreature.player.id &&
					!game.activeCreature.abilities[3].used
				) {
					this.showCreature(
						game.creatures[creaID].type,
						game.creatures[creaID].player.id,
						'portrait',
					);
				} else {
					this.showCreature(
						game.creatures[creaID].type,
						game.creatures[creaID].player.id,
						'portrait',
					);
				}
			});
	}

	xrayQueue(creaID) {
		this.$queue.find('.vignette').removeClass('xray');
		if (creaID > 0) {
			this.$queue.find('.vignette[creatureid="' + creaID + '"]').addClass('xray');
		}
	}

	bouncexrayQueue(creaID) {
		this.xrayQueue(creaID);

		let $queueItem = [];

		if (creaID > 0) {
			$queueItem = this.$queue.find('.vignette[creatureid="' + creaID + '"]:first');
		}

		if ($queueItem.length > 0) {
			$queueItem.stop();
			$queueItem.animate(
				{
					top: '+=30px',
				},
				200,
				'',
				() => {
					$queueItem.animate(
						{
							top: '-=' + $queueItem.css('top'),
						},
						100,
					);
				},
			);
		}
	}

	updateFatigue() {
		let game = this.game;

		game.creatures.forEach((creature) => {
			if (creature instanceof Creature) {
				let textElement = $j('#queuewrapper .vignette[creatureid="' + creature.id + '"]').children(
					'.stats',
				);

				let text;
				if (creature.stats.frozen) {
					text = 'Frozen';
					textElement.css({
						background: 'darkturquoise',
					});
				} else if (creature.materializationSickness) {
					text = 'Sickened';
				} else if (creature.protectedFromFatigue || creature.stats.fatigueImmunity) {
					text = 'Protected';
				} else if (creature.endurance > 0) {
					text = creature.endurance + '/' + creature.stats.endurance;
				} else if (creature.stats.endurance === 0) {
					text = 'Fragile';
					// Display message if the creature has first become fragile
					if (creature.fatigueText !== text) {
						game.log('%CreatureName' + creature.id + '% has become fragile');
					}
				} else {
					text = 'Fatigued';
				}

				if (creature.type == '--') {
					// If Dark Priest
					creature.abilities[0].require(); // Update protectedFromFatigue
				}

				textElement.text(text);
				this.fatigueText = text;
			}
		});
	}
}<|MERGE_RESOLUTION|>--- conflicted
+++ resolved
@@ -585,17 +585,6 @@
 				0.5 +
 				Math.floor(((1 + Math.sin(Math.floor(new Date() * Math.PI * 0.2) / 100)) / 4) * 100) / 100;
 
-<<<<<<< HEAD
-=======
-			this.buttons.forEach((btn) => {
-				btn.$button.css('opacity', '');
-
-				if (btn.state == 'glowing') {
-					btn.$button.css('opacity', opa);
-				}
-			});
-
->>>>>>> f3f96797
 			let opaWeak = opa / 2;
 
 			game.grid.allhexes.forEach((hex) => {
@@ -1343,7 +1332,7 @@
 				.text(game.players[i].name);
 
 			// Change score
-			$j.each(game.players[i].getScore(), function (index, val) {
+			$j.each(game.players[i].getScore(), function(index, val) {
 				let text = val === 0 && index !== 'total' ? '--' : val;
 				$table
 					.children('tr.' + index)
@@ -1647,7 +1636,7 @@
 	changeAbilityButtons() {
 		let game = this.game,
 			creature = game.activeCreature;
-		this.abilitiesButtons.forEach(btn => {
+					this.abilitiesButtons.forEach((btn) => {
 			let ab = creature.abilities[btn.abilityId];
 			btn.css.normal = {
 				'background-image': `url('${getUrl(
@@ -1698,7 +1687,7 @@
 				if (this.selectedAbility == -1) {
 					this.showAbilityCosts(btn.abilityId);
 				}
-				(function() {
+							(function () {
 					// Ensure tooltip stays in window - adjust
 					var rect = $desc[0].getBoundingClientRect();
 					const margin = 20;
@@ -1714,7 +1703,7 @@
 				if (this.selectedAbility == -1) {
 					this.hideAbilityCosts();
 				}
-				(function() {
+							(function () {
 					// Ensure tooltip stays in window - reset
 					$desc[0].style.top = '0px';
 					$desc.find('.arrow')[0].style.top = '27px';
@@ -1756,88 +1745,8 @@
 					this.btnAudio.changeState('normal');
 					this.btnSkipTurn.changeState('normal');
 					// Change ability buttons
-<<<<<<< HEAD
 					this.changeAbilityButtons();
 					//Callback after final transition
-=======
-					this.abilitiesButtons.forEach((btn) => {
-						let ab = creature.abilities[btn.abilityId];
-						btn.css.normal = {
-							'background-image': `url('${getUrl(
-								'units/abilities/' + creature.name + ' ' + btn.abilityId,
-							)}')`,
-						};
-						let $desc = btn.$button.next('.desc');
-						$desc.find('span.title').text(ab.title);
-						$desc.find('p').html(ab.desc);
-
-						btn.click = () => {
-							if (this.selectedAbility != btn.abilityId) {
-								if (this.dashopen) {
-									return false;
-								}
-
-								game.grid.clearHexViewAlterations();
-								let ability = game.activeCreature.abilities[btn.abilityId];
-								// Passive ability icon can cycle between usable abilities
-								if (btn.abilityId == 0) {
-									let b = this.selectedAbility == -1 ? 4 : this.selectedAbility;
-									for (let i = b - 1; i > 0; i--) {
-										if (
-											game.activeCreature.abilities[i].require() &&
-											!game.activeCreature.abilities[i].used
-										) {
-											this.abilitiesButtons[i].triggerClick();
-										}
-									}
-								}
-
-								// Colored frame around selected ability
-								if (ability.require() == true && btn.abilityId != 0) {
-									this.selectAbility(btn.abilityId);
-								}
-								// Activate Ability
-								game.activeCreature.abilities[btn.abilityId].use();
-							} else {
-								game.grid.clearHexViewAlterations();
-								// Cancel Ability
-								this.closeDash();
-								game.activeCreature.queryMove();
-								this.selectAbility(-1);
-							}
-						};
-
-						btn.mouseover = () => {
-							if (this.selectedAbility == -1) {
-								this.showAbilityCosts(btn.abilityId);
-							}
-							(function () {
-								// Ensure tooltip stays in window - adjust
-								var rect = $desc[0].getBoundingClientRect();
-								const margin = 20;
-								if (rect.bottom > window.innerHeight - margin) {
-									let value = window.innerHeight - rect.bottom - margin;
-									$desc[0].style.top = value + 'px';
-									$desc.find('.arrow')[0].style.top = 27 - value + 'px'; // Keep arrow position
-								}
-							})();
-						};
-
-						btn.mouseleave = () => {
-							if (this.selectedAbility == -1) {
-								this.hideAbilityCosts();
-							}
-							(function () {
-								// Ensure tooltip stays in window - reset
-								$desc[0].style.top = '0px';
-								$desc.find('.arrow')[0].style.top = '27px';
-							})();
-						};
-
-						btn.changeState(); // Apply changes
-					});
-
->>>>>>> f3f96797
 					this.$activebox.children('#abilities').transition(
 						{
 							y: '0px',
