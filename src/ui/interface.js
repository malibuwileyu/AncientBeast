--- conflicted
+++ resolved
@@ -1584,7 +1584,7 @@
 				}
 			});
 
-			this.showMovementRange(creaID);
+			game.grid.showMovementRange(creaID);
 			this.xrayQueue(creaID);
 		}).bind("mouseleave", (e) => { // On mouseleave cancel effect
 			if (game.freezedInput) {
@@ -1620,27 +1620,27 @@
 
 	xrayQueue(creaID) {
 		this.$queue.find('.vignette').removeClass("xray");
-<<<<<<< HEAD
-		if (creaID > 0) this.$queue.find('.vignette[creatureid="' + creaID + '"]').addClass("xray");
-	},
-	
-	bouncexrayQueue: function (creaID) {
+		if (creaID > 0) {
+			this.$queue.find('.vignette[creatureid="' + creaID + '"]').addClass("xray");
+		}
+	}
+
+	bouncexrayQueue(creaID) {
 		this.$queue.find('.vignette').removeClass("xray");
 		$j("canvas").css("cursor", "n-resize");
-		if (creaID > 0) 
+
+		if (creaID > 0) {
 			this.$queue.find('.vignette[creatureid="' + creaID + '"]').addClass("xray")
-			.effect( "bounce", { distance:-20,times: 1 },400,
-				function(){
-					$j("canvas").css("cursor", "pointer");
-				}
-			);
-	},
-=======
-		if (creaID > 0) {
-			this.$queue.find('.vignette[creatureid="' + creaID + '"]').addClass("xray");
-		}
-	}
->>>>>>> 64fc0878
+				.effect("bounce", {
+						distance: -20,
+						times: 1
+					}, 400,
+					function() {
+						$j("canvas").css("cursor", "pointer");
+					}
+				);
+		}
+	}
 
 	updateFatigue() {
 		let game = this.game;
