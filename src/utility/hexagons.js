/* HexGrid Class
 *
 * Object containing grid and hexagons DOM element and methods concerning the whole grid
 * Should only have one instance during the game.
 *
 */
var HexGrid = class HexGrid {
	/* Attributes
	 *
	 * NOTE : attributes and variables starting with $ are jquery element
	 * and jquery function can be called dirrectly from them.
	 *
	 * // Jquery attributes
	 * $display : 		Grid container
	 * $creatureW : 	Creature Wrapper container
	 * $inpthexesW : 	Input Hexagons container
	 * $disphexesW : 	Display Hexagons container
	 * $overhexesW : 	Overlay Hexagons container
	 * $allInptHex : 	Shortcut to all input hexagons DOM elements (for input events)
	 * $allDispHex : 	Shortcut to all display hexagons DOM elements (to change style of hexagons)
	 *
	 * // Normal attributes
	 * hexes : 				Array : 	Contain all hexes in row arrays (hexes[y][x])
	 * lastClickedHex : 	Hex : 		Last hex clicked!
	 */

	/* Constructor
	 *
	 * Create attributes and populate JS grid with Hex objects
	 */
	constructor(opts, game) {
		let defaultOpt = {
			nbrRow: 9,
			nbrhexesPerRow: 16,
			firstRowFull: false,
		}

		opts = $j.extend(defaultOpt, opts);

		this.game = game;
		this.hexes = new Array(); // Hex Array
		this.traps = new Array(); // Traps Array
		this.allhexes = new Array(); // All hexes
		this.lastClickedHex = []; // Array of hexagons containing last calculated pathfinding

		this.display = game.Phaser.add.group(undefined, "displayGrp");
		this.display.x = 230;
		this.display.y = 380;

		this.gridGroup = game.Phaser.add.group(this.display, "gridGrp");
		this.gridGroup.scale.set(1, 0.75);

		this.trapGroup = game.Phaser.add.group(this.gridGroup, "trapGrp");
		this.disphexesGroup = game.Phaser.add.group(this.gridGroup, "disphexesGrp");
		this.overhexesGroup = game.Phaser.add.group(this.gridGroup, "overhexesGrp");
		this.dropGroup = game.Phaser.add.group(this.display, "dropGrp");
		this.creatureGroup = game.Phaser.add.group(this.display, "creaturesGrp");
		// Parts of traps displayed over creatures
		this.trapOverGroup = game.Phaser.add.group(this.display, "trapOverGrp");
		this.trapOverGroup.scale.set(1, 0.75);
		this.inpthexesGroup = game.Phaser.add.group(this.gridGroup, "inpthexesGrp");

		// Populate grid
		for (let row = 0; row < opts.nbrRow; row++) {
			this.hexes.push(new Array());
			for (let hex = 0, len = opts.nbrhexesPerRow; hex < len; hex++) {
				if (hex == opts.nbrhexesPerRow - 1) {
					if (row % 2 == 0 && !opts.firstRowFull || row % 2 == 1 && opts.firstRowFull) {
						continue;
					}
				}

				this.hexes[row][hex] = new Hex(hex, row, this);
				this.allhexes.push(this.hexes[row][hex]);
			};
		};

		this.selectedHex = this.hexes[0][0];
	}

	querySelf(o) {
		let game = this.game,
			defaultOpt = {
				fnOnConfirm: (creature, args) => {},
				fnOnSelect: (creature, args) => {
					creature.hexagons.forEach((hex) => {
						hex.overlayVisualState("creature selected player" + hex.creature.team);
					});
				},
				fnOnCancel: () => {
					this.game.activeCreature.queryMove();
				},
				args: {},
				confirmText: "Confirm",
				id: game.activeCreature.id
			};

		o = $j.extend(defaultOpt, o);

		//o.fnOnConfirm(G.activeCreature,o.args); // Auto-confirm

		game.activeCreature.hint(o.confirmText, "confirm");

		this.queryHexes({
			fnOnConfirm: (hex, args) => {
				args.opt.fnOnConfirm(game.activeCreature, args.opt.args);
			},
			fnOnSelect: (hex, args) => {
				args.opt.fnOnSelect(game.activeCreature, args.opt.args);
			},
			fnOnCancel: (hex, args) => {
				args.opt.fnOnCancel(game.activeCreature, args.opt.args);
			},
			args: {
				opt: o
			},
			hexes: game.activeCreature.hexagons,
			hideNonTarget: true,
			id: o.id
		});
	}

	/* queryDirection(o)
	 *
	 * Shortcut to queryChoice with specific directions
	 *
	 * fnOnSelect : 		Function : 	Function applied when clicking on one of the available hexes.
	 * fnOnConfirm : 		Function : 	Function applied when clicking again on the same hex.
	 * fnOnCancel : 		Function : 	Function applied when clicking a non reachable hex
	 * team : 				Team
	 * requireCreature : 	Boolean : 	Disable a choice if it does not contain a creature matching the team argument
	 * distance :			Integer :	if defined, maximum distance of query in hexes
	 * minDistance :		Integer :	if defined, minimum distance of query, 1 = 1 hex gap required
	 * args : 				Object : 	Object given to the events function (to easily pass variable for these function)
	 */
	queryDirection(o) {
		let game = this.game,
			defaultOpt = {
				team: Team.enemy,
				requireCreature: true,
				id: 0,
				flipped: false,
				x: 0,
				y: 0,
				hexesDashed: [],
				directions: [1, 1, 1, 1, 1, 1],
				includeCreature: true,
				stopOnCreature: true,
				dashedHexesAfterCreatureStop: true,
				distance: 0,
				minDistance: 0,
				sourceCreature: undefined,
			};

		// This is alway true
		o.isDirectionsQuery = true;
		o = this.getDirectionChoices(o);
		this.queryChoice(o);
	}

	/**
	 * Get an object that contains the choices and hexesDashed for a direction
	 * query.
	 * @param {Object} o
	 * @returns {Object}
	 */
	getDirectionChoices(o) {
		let game = this.game,
			defaultOpt = {
				team: Team.enemy,
				requireCreature: true,
				id: 0,
				flipped: false,
				x: 0,
				y: 0,
				hexesDashed: [],
				directions: [1, 1, 1, 1, 1, 1],
				includeCreature: true,
				stopOnCreature: true,
				dashedHexesAfterCreatureStop: true,
				distance: 0,
				minDistance: 0,
				sourceCreature: undefined,
			};

		o = $j.extend(defaultOpt, o);

		// Clean Direction
		this.forEachHex((hex) => {
			hex.direction = -1;
		});

		o.choices = [];
		for (let i = 0, len = o.directions.length; i < len; i++) {
			if (!!o.directions[i]) {
				let dir = [],
					fx = 0;

				if (o.sourceCreature instanceof Creature) {
					let flipped = o.sourceCreature.player.flipped;
					if ((!flipped && i > 2) || (flipped && i < 3)) {
						fx = -1 * (o.sourceCreature.size - 1);
					}
				}

				dir = this.getHexLine(o.x + fx, o.y, i, o.flipped);

				// Limit hexes based on distance
				if (o.distance > 0) {
					dir = dir.slice(0, o.distance + 1);
				}

				if (o.minDistance > 0) {
					// Exclude current hex
					dir = dir.slice(o.minDistance + 1);
				}

				let hexesDashed = [];
				dir.forEach((item) => {
					item.direction = (o.flipped) ? 5 - i : i;
					if (o.stopOnCreature && o.dashedHexesAfterCreatureStop) {
						hexesDashed.push(item);
					}
				});

				arrayUtils.filterCreature(dir, o.includeCreature, o.stopOnCreature, o.id);

				if (dir.length === 0) {
					continue;
				}

				if (o.requireCreature) {
					let validChoice = false;
					// Search each hex for a creature that matches the team argument
					for (let j = 0, len = dir.length; j < len; j++) {
						let creaTarget = dir[j].creature;

						if (creaTarget instanceof Creature && creaTarget.id !== o.id) {
							let creaSource = G.creatures[o.id];
							if (isTeam(creaSource, creaTarget, o.team)) {
								validChoice = true;
								break;
							}
						}
					}

					if (!validChoice) {
						continue;
					}
				}

				if (o.stopOnCreature && o.includeCreature && (i === 1 || i === 4)) {
					// Only straight direction
					if (arrayUtils.last(dir).creature instanceof Creature) {
						// Add full creature
						let creature = arrayUtils.last(dir).creature;
						dir.pop();
						dir = dir.concat(creature.hexagons);
					}
				}

				dir.forEach((item) => {
					arrayUtils.removePos(hexesDashed, item);
				});

				o.hexesDashed = o.hexesDashed.concat(hexesDashed);
				o.choices.push(dir);
			}
		}

		return o;
	}

	/*
	 * queryChoice(o)
	 *
	 * fnOnSelect : 		Function : 	Function applied when clicking on one of the available hexes.
	 * fnOnConfirm : 		Function : 	Function applied when clicking again on the same hex.
	 * fnOnCancel : 		Function : 	Function applied when clicking a non reachable hex
	 * requireCreature : 	Boolean : 	Disable a choice if it does not contain a creature matching the team argument
	 * args : 				Object : 	Object given to the events function (to easily pass variable for these function)
	 */
	queryChoice(o) {
		let game = this.game,
			defaultOpt = {
				fnOnConfirm: (choice, args) => {
					game.activeCreature.queryMove();
				},
				fnOnSelect: (choice, args) => {
					choice.forEach((item) => {
						if (item.creature instanceof Creature) {
							item.overlayVisualState("creature selected player" + item.creature.team);
						} else {
							item.displayVisualState("adj");
						}
					});
				},
				fnOnCancel: (hex, args) => {
					game.activeCreature.queryMove();
				},
				team: Team.enemy,
				requireCreature: 1,
				id: 0,
				args: {},
				flipped: false,
				choices: [],
				hexesDashed: [],
				isDirectionsQuery: false,
				hideNonTarget: true
			};

		o = $j.extend(defaultOpt, o);

		let hexes = [];
		for (let i = 0, len = o.choices.length; i < len; i++) {
			let validChoice = true;

			if (o.requireCreature) {
				validChoice = false;
				// Search each hex for a creature that matches the team argument
				for (let j = 0, len = o.choices[i].length; j < len; j++) {
					if (o.choices[i][j].creature instanceof Creature && o.choices[i][j].creature != o.id) {
						let creaSource = G.creatures[o.id],
							creaTarget = o.choices[i][j].creature;

						if (isTeam(creaSource, creaTarget, o.team)) {
							validChoice = true;
						}
					}
				}
			}

			if (validChoice) {
				hexes = hexes.concat(o.choices[i]);
			} else if (o.isDirectionsQuery) {
				this.forEachHex((hex) => {
					if (o.choices[i][0].direction == hex.direction) {
						arrayUtils.removePos(o.hexesDashed, hex);
					}
				});
			}
		}

		this.queryHexes({
			fnOnConfirm: (hex, args) => {
				// Determine which set of hexes (choice) the hex is part of
				for (let i = 0, len = args.opt.choices.length; i < len; i++) {
					for (let j = 0, lenj = args.opt.choices[i].length; j < lenj; j++) {
						if (hex.pos == args.opt.choices[i][j].pos) {
							args.opt.args.direction = hex.direction;
							args.opt.fnOnConfirm(args.opt.choices[i], args.opt.args);
							return;
						}
					}
				}
			},
			fnOnSelect: (hex, args) => {
				// Determine which set of hexes (choice) the hex is part of
				for (let i = 0, len = args.opt.choices.length; i < len; i++) {
					for (let j = 0, lenj = args.opt.choices[i].length; j < lenj; j++) {
						if (hex.pos == args.opt.choices[i][j].pos) {
							args.opt.args.direction = hex.direction;
							args.opt.args.hex = hex;
							args.opt.args.choiceIndex = i;
							args.opt.fnOnSelect(args.opt.choices[i], args.opt.args);
							return;
						}
					}
				}
			},
			fnOnCancel: o.fnOnCancel,
			args: {
				opt: o
			},
			hexes: hexes,
			hexesDashed: o.hexesDashed,
			flipped: o.flipped,
			hideNonTarget: o.hideNonTarget,
			id: o.id
		});
	}

	/* queryCreature(o)
	 *
	 * fnOnSelect : 	Function : 	Function applied when clicking on one of the available hexes.
	 * fnOnConfirm : 	Function : 	Function applied when clicking again on the same hex.
	 * fnOnCancel : 	Function : 	Function applied when clicking a non reachable hex
	 * team : 			Team
	 * id : 			Integer : 	Creature ID
	 * args : 			Object : 	Object given to the events function (to easily pass variable for these function)
	 */
	queryCreature(o) {
		let game = this.game,
			defaultOpt = {
				fnOnConfirm: (creature, args) => {
					game.activeCreature.queryMove();
				},
				fnOnSelect: (creature, args) => {
					creature.tracePosition({
						overlayClass: "creature selected player" + creature.team
					});
				},
				fnOnCancel: (hex, args) => {
					game.activeCreature.queryMove();
				},
				optTest: (creature) => {
					return true;
				},
				args: {},
				hexes: [],
				hexesDashed: [],
				flipped: false,
				id: 0,
				team: Team.enemy,
			};

		o = $j.extend(defaultOpt, o);

		// Exclude everything but the creatures
		o.hexes = o.hexes.filter((hex) => {
			if (hex.creature instanceof Creature && hex.creature.id != o.id) {
				if (!o.optTest(hex.creature)) {
					return false;
				}

				let creaSource = game.creatures[o.id],
					creaTarget = hex.creature;

				if (isTeam(creaSource, creaTarget, o.team)) {
					return true;
				}
			}

			return false;
		});

		let extended = [];
		o.hexes.forEach((hex) => {
			extended = extended.concat(hex.creature.hexagons);
		});

		o.hexes = extended;

		this.queryHexes({
			fnOnConfirm: (hex, args) => {
				let creature = hex.creature;
				args.opt.fnOnConfirm(creature, args.opt.args);
			},
			fnOnSelect: (hex, args) => {
				let creature = hex.creature;
				args.opt.fnOnSelect(creature, args.opt.args);
			},
			fnOnCancel: o.fnOnCancel,
			args: {
				opt: o
			},
			hexes: o.hexes,
			hexesDashed: o.hexesDashed,
			flipped: o.flipped,
			hideNonTarget: true,
			id: o.id
		});
	}

	redoLastQuery() {
		this.queryHexes(this.lastQueryOpt);
	}

	/* queryHexes(x, y, distance, size)
	 *
	 * fnOnSelect : 	Function : 	Function applied when clicking on one of the available hexes.
	 * fnOnConfirm : 	Function : 	Function applied when clicking again on the same hex.
	 * fnOnCancel : 	Function : 	Function applied when clicking a non reachable hex
	 * args : 			Object : 	Object given to the events function (to easily pass variable for these function)
	 * hexes : 		Array : 	Reachable hexes
	 */
	queryHexes(o) {
		let game = this.game,
			defaultOpt = {
				fnOnConfirm: (hex, args) => {
					game.activeCreature.queryMove();
				},
				fnOnSelect: (hex, args) => {
					game.activeCreature.faceHex(hex, undefined, true);
					hex.overlayVisualState("creature selected player" + game.activeCreature.team);
				},
				fnOnCancel: (hex, args) => {
					game.activeCreature.queryMove();
				},
				args: {},
				hexes: [],
				hexesDashed: [],
				size: 1,
				id: 0,
				flipped: false,
				hideNonTarget: false,
				ownCreatureHexShade: false,
			};

		o = $j.extend(defaultOpt, o);

		this.lastClickedHex = [];

		// Save the last Query
		this.lastQueryOpt = $j.extend({}, o); // Copy Obj

		// Block all hexes
		this.forEachHex((hex) => {
			hex.unsetReachable();
			if (o.hideNonTarget) {
				hex.setNotTarget();
			} else {
				hex.unsetNotTarget();
			}

			if (o.hexesDashed.indexOf(hex) !== -1) {
				hex.displayVisualState("dashed");
			} else {
				hex.cleanDisplayVisualState("dashed");
			}
		});

		// Cleanup
		if (this.materialize_overlay) {
			this.materialize_overlay.alpha = 0;
		}

		// Creature hex shade
		//this.$allOverHex.removeClass("ownCreatureHexShade");

		if (!o.ownCreatureHexShade) {
			if (o.id instanceof Array) {
				o.id.forEach((id) => {
					game.creatures[id].hexagons.forEach((hex) => {
						hex.overlayVisualState('ownCreatureHexShade')
					});
				});
			} else {
				if (o.id != 0) {
					game.creatures[o.id].hexagons.forEach((hex) => {
						hex.overlayVisualState('ownCreatureHexShade')
					})
				}
			}
		}

		// Set reachable the given hexes
		o.hexes.forEach((hex) => {
			hex.setReachable();
			if (o.hideNonTarget) {
				hex.unsetNotTarget();
			}
		});

		// ONCLICK
		let onConfirmFn = (hex) => {
			let y = hex.y,
				x = hex.x;

			// Clear display and overlay
			this.updateDisplay();

			// Not reachable hex
			if (!hex.reachable) {
				this.lastClickedHex = [];
				if (hex.creature instanceof Creature) { // If creature
<<<<<<< HEAD
					onCreatureHover(hex.creature,(G.activeCreature !== hex.creature)?G.UI.bouncexrayQueue.bind(G.UI):G.UI.xrayQueue.bind(G.UI));
=======
					let creature = hex.creature;
					// G.UI.showCreature(crea.type,crea.team);
>>>>>>> ea4970cf
				} else { // If nothing
					o.fnOnCancel(hex, o.args); // ON CANCEL
				}
			} else {
				// Reachable hex
				// Offset Pos
				let offset = (o.flipped) ? o.size - 1 : 0,
					mult = (o.flipped) ? 1 : -1, // For flipped player
					availablePos = false;

				for (let i = 0, size = o.size; i < size; i++) { // Try next hexagons to see if they fits
					if ((x + offset - i * mult >= this.hexes[y].length) || (x + offset - i * mult < 0)) {
						continue;
					}

					if (this.hexes[y][x + offset - i * mult].isWalkable(o.size, o.id)) {
						x += offset - i * mult;
						availablePos = true;
						break;
					}
				};

				hex = this.hexes[y][x]; // New coords
				let clickedtHex = hex;

				game.activeCreature.faceHex(clickedtHex, undefined, true, true);

				if (clickedtHex != this.lastClickedHex) {
					this.lastClickedHex = clickedtHex;
					// ONCLICK
					o.fnOnConfirm(clickedtHex, o.args);
				} else {
					// ONCONFIRM
					o.fnOnConfirm(clickedtHex, o.args);
				}
			}
		};


		let onHoverOffFn = (hex) => {
			if (hex.creature instanceof Creature) { // toggle hover off event
				let creature = hex.creature;
				if (creature.type == "--") { // the plasma would have been displayed so now display the health again
					creature.updateHealth();
				}
			}
		};

		// ONMOUSEOVER
		let onSelectFn = (hex) => {
			let y = hex.y,
				x = hex.x;

			// Xray
			this.xray(hex);

			// Clear display and overlay
			this.updateDisplay();
			game.UI.xrayQueue(-1);

			// Not reachable hex
			if (!hex.reachable) {
				if (hex.materialize_overlay) {
					hex.materialize_overlay.alpha = 0;
				}

				if (hex.creature instanceof Creature) { // If creature
<<<<<<< HEAD
					onCreatureHover(hex.creature,G.UI.xrayQueue.bind(G.UI));
=======
					let creature = hex.creature;
					if (creature.type == "--") { // this should probably be extracted outside of the not reachable condition
						if (creature === game.activeCreature) {
							if (creature.hasCreaturePlayerGotPlasma()) {
								creature.displayPlasmaShield();
							}
						} else { // inactive priest, so display his health on hover
							creature.displayHealthStats();
						}
					}
					creature.hexagons.forEach((hex) => {
						hex.overlayVisualState("hover h_player" + creature.team);
					});

					game.UI.xrayQueue(creature.id);
>>>>>>> ea4970cf
				} else { // If nothing
					hex.overlayVisualState("hover");
				}
			} else { // Reachable hex
				//Offset Pos
				let offset = (o.flipped) ? o.size - 1 : 0,
					mult = (o.flipped) ? 1 : -1, // For flipped player
					availablePos = false;

				for (let i = 0, size = o.size; i < size; i++) { // Try next hexagons to see if they fit
					if ((x + offset - i * mult >= this.hexes[y].length) || (x + offset - i * mult < 0)) {
						continue;
					}

					if (this.hexes[y][x + offset - i * mult].isWalkable(o.size, o.id)) {
						x += offset - i * mult;
						availablePos = true;
						break;
					}
				};

				hex = this.hexes[y][x]; // New coords
				o.fnOnSelect(hex, o.args);
			}
		};

		// ONRIGHTCLICK
		let onRightClickFn = () => {
			let y = this.y,
				x = this.x;

			if (this.creature instanceof Creature) { // If creature
				game.UI.showCreature(this.creature.type, this.creature.player.id);
			} else {
				game.UI.showCreature(game.activeCreature.type, game.activeCreature.player.id);
			}
		};
		
		var onCreatureHover = function(crea, queueEffect){
			if(crea.type == "--"){ // this should probably be extracted outside of the not reachable condition
				if(crea === G.activeCreature){
					if(crea.hasCreaturePlayerGotPlasma()){
						crea.displayPlasmaShield();
					}
				}
				else{ // inactive priest, so display his health on hover
					crea.displayHealthStats();
				}
			}
			crea.hexagons.forEach(function(hex) {
				hex.overlayVisualState("hover h_player" + crea.team);
			});
			queueEffect(crea.id);
		}


		this.forEachHex((hex) => {
			hex.onSelectFn = onSelectFn;
			hex.onHoverOffFn = onHoverOffFn;
			hex.onConfirmFn = onConfirmFn;
			hex.onRightClickFn = onRightClickFn;
		});

	}

	/* xray(hex)
	 *
	 * hex : 	Hex : 	Hexagon to emphase
	 *
	 * If hex contain creature call ghostOverlap for each creature hexes
	 *
	 */
	xray(hex) {
		// Clear previous ghost
		this.game.creatures.forEach((creature) => {
			if (creature instanceof Creature) {
				creature.xray(false);
			}
		});

		if (hex.creature instanceof Creature) {
			hex.creature.hexagons.forEach((item) => {
				item.ghostOverlap();
			});
		} else {
			hex.ghostOverlap();
		}
	}

	/* hideCreatureHexes()
	 *
	 * Ghosts hexes with creatures
	 * TODO: This does nothing...
	 */
	hideCreatureHexes(except) {
		this.game.creatures.forEach((creature) => {
			if (creature instanceof Creature) {
				let hide = true;
				if (except instanceof Creature) {
					if (except.id == creature.id) {
						hide = false;
					}
				}

				if (hide) {
					// this.$display.addClass("ghosted_hidden");
					// this.$health.addClass("ghosted_hidden");
					for (let i = 0; i < creature.size; i++) {
						if (creature.hexagons[i]) {
							// this.hexagons[i].$display.hide();
							// this.hexagons[i].$overlay.hide();
						}
					}
				}
			}
		});
	}

	/* getHexLine(x, y, dir, flipped)
	 *
	 * Gets a line of hexes given a start point and a direction
	 * The result is an array of hexes, starting from the start point's hex, and
	 * extending out in a straight line.
	 * If the coordinate is erroneous, returns an empty array.
	 *
	 * x, y: coordinate of start hex
	 * dir: direction number (0 = upright, continues clockwise to 5 = upleft)
	 * flipped
	 */
	getHexLine(x, y, dir, flipped) {
		switch (dir) {
			case 0: // Upright
				return this.getHexMap(x, y - 8, 0, flipped, matrices.diagonalup).reverse();
			case 1: // StraitForward
				return this.getHexMap(x, y, 0, flipped, matrices.straitrow);
			case 2: // Downright
				return this.getHexMap(x, y, 0, flipped, matrices.diagonaldown);
			case 3: // Downleft
				return this.getHexMap(x, y, -4, flipped, matrices.diagonalup);
			case 4: // StraitBackward
				return this.getHexMap(x, y, 0, !flipped, matrices.straitrow);
			case 5: // Upleft
				return this.getHexMap(x, y - 8, -4, flipped, matrices.diagonaldown).reverse();
			default:
				return [];
		}
	}

	/* showCreaturehexes()
	 *
	 * Unghosts hexes with creatures
	 * TODO: This also does nothing...
	 */
	showCreaturehexes() {
		this.game.creatures.forEach((creature) => {
			if (creature instanceof Creature) {
				// this.display.overlayVisualState("ghosted_hidden");
				// this.health.overlayVisualState("ghosted_hidden");
				for (let i = 0; i < creature.size; i++) {
					//if(this.hexagons[i]) {
					//	this.hexagons[i].display.alpha = 1;
					//	this.hexagons[i].overlay.alpha = 1;
					//}
				}
			}
		});
	}

	/* clearHexViewAlterations()
	 *
	 * Removes all hex view alterations like hideCreatureHexes used
	 * Squashes bugs by making sure all view alterations are removed
	 * on a change of ability/change of turn/etc
	 * If you make a new hex view alteration call the function to remove
	 * the alteration in here to ensure it gets cleared at the right time
	 */
	clearHexViewAlterations() {
		this.showCreaturehexes();
	}

	/* updateDisplay()
	 *
	 * Update overlay hexes with creature positions
	 */
	updateDisplay() {
		this.cleanDisplay();
		this.cleanOverlay();
		this.hexes.forEach((hex) => {
			hex.forEach((item) => {
				if (item.creature instanceof Creature) {
					if (item.creature.id == this.game.activeCreature.id) {
						item.overlayVisualState("active creature player" + item.creature.team);
						item.displayVisualState("creature player" + item.creature.team);
					}
				}
			});
		});
	}

	/* hexExists(y, x)
	 *
	 * x : 	Integer : 	Coordinates to test
	 * y : 	Integer : 	Coordinates to test
	 *
	 * Test if hex exists
	 * TODO: Why is this backwards... standard corodinates systems follow x,y nomenclature...
	 */
	hexExists(y, x) {
		if ((y >= 0) && (y < this.hexes.length)) {
			if ((x >= 0) && (x < this.hexes[y].length)) {
				return true;
			}
		}

		return false;
	}

	/* isHexIn(hex, hexArray)
	 *
	 * hex : 		Hex : 		Hex to look for
	 * hexarray : 	Array : 	Array of hexes to look for hex in
	 *
	 * Test if hex exists inside array of hexes
	 */
	isHexIn(hex, hexArray) {
		for (let i = 0, len = hexArray.length; i < len; i++) {
			if (hexArray[i].x == hex.x && hexArray[i].y == hex.y) {
				return true;
			}
		}

		return false;
	}

	/* getMovementRange(x, y, distance, size, id)
	 *
	 * x : 		Integer : 	Start position
	 * y : 		Integer : 	Start position
	 * distance : 	Integer : 	Distance from the start position
	 * size : 		Integer : 	Creature size
	 * id : 		Integer : 	Creature ID
	 *
	 * return : 	Array : 	Set of the reachable hexes
	 */
	getMovementRange(x, y, distance, size, id) {
		//	Populate distance (hex.g) in hexes by asking an impossible
		//	destination to test all hexagons
		this.cleanReachable(); // If not pathfinding will bug
		this.cleanPathAttr(true); // Erase all pathfinding data
		astar.search(this.hexes[y][x], new Hex(-2, -2, null, this.game), size, id);

		// Gather all the reachable hexes
		let hexes = [];
		this.forEachHex((hex) => {
			// If not Too far or Impossible to reach
			if (hex.g <= distance && hex.g != 0)
				hexes.push(this.hexes[hex.y][hex.x]);
		});

		return arrayUtils.extendToLeft(hexes, size);
	}

	/* getFlyingRange(x,y,distance,size,id)
	 *
	 * x : 		Integer : 	Start position
	 * y : 		Integer : 	Start position
	 * distance : 	Integer : 	Distance from the start position
	 * size : 		Integer : 	Creature size
	 * id : 		Integer : 	Creature ID
	 *
	 * return : 	Array : 	Set of the reachable hexes
	 */
	getFlyingRange(x, y, distance, size, id) {
		// Gather all the reachable hexes
		let hexes = this.this.hexes[y][x].adjacentHex(distance);

		hexes = hexes.filter((hex) => hex.isWalkable(size, id, true));

		return arrayUtils.extendToLeft(hexes, size);
	}

	/* getHexMap(originx, originy, array)
	 *
	 * array : 	Array : 	2-dimentions Array containing 0 or 1 (boolean)
	 * originx : 	Integer : 	Position of the array on the grid
	 * originy : 	Integer : 	Position of the array on the grid
	 * offsetx : 	Integer : 	offset flipped for flipped players
	 * flipped : 	Boolean : 	If player is flipped or not
	 *
	 * return : 	Array : 	Set of corresponding hexes
	 */
	getHexMap(originx, originy, offsetx, flipped, array) { // Heavy logic in here
		let hexes = [];

		array = array.slice(0); // Copy to not modify original
		originx += (flipped) ? 1 - array[0].length - offsetx : -1 + offsetx;

		for (let y = 0, len = array.length; y < len; y++) {
			array[y] = array[y].slice(0); // Copy row

			// Translating to flipped patern
			if (flipped && y % 2 != 0) { // Odd rows
				array[y].push(0);
			}

			// Translating even to odd row patern
			array[y].unshift(0);
			if (originy % 2 != 0 && y % 2 != 0) { // Even rows
				if (flipped) {
					array[y].pop(); // Remove last element as the array will be parse backward
				} else {
					array[y].splice(0, 1); // Remove first element
				}
			}

			// Gathering hexes
			for (let x = 0, len = array[y].length; x < len; x++) {
				if (!!array[y][x]) {
					let xfinal = (flipped) ? array[y].length - 1 - x : x; // Parse the array backward for flipped player
					if (this.hexExists(originy + y, originx + xfinal)) {
						hexes.push(this.hexes[originy + y][originx + xfinal]);
					}
				}
			}
		}

		return hexes;
	}

	showGrid(val) {
		this.forEachHex((hex) => {
			if (hex.creature) {
				hex.creature.xray(val);
			}

			if (hex.drop) {
				return;
			}

			if (val) {
				hex.displayVisualState("showGrid");
			} else {
				hex.cleanDisplayVisualState("showGrid");
			}
		});
	}

	// TODO: Rewrite methods used here to only require the creature as an argument.
	showMovementRange(id) {
		let creature = this.game.creatures[id],
			hexes;

		if (creature.movementType() === "flying") {
			hexes = this.getFlyingRange(creature.x, creature.y, creature.stats.movement, creature.size, creature.id);
		} else {
			hexes = this.getMovementRange(creature.x, creature.y, creature.stats.movement, creature.size, creature.id);
		}

		// Block all hexes
		this.forEachHex((hex) => {
			hex.unsetReachable();
		});

		// Set reachable the given hexes
		hexes.forEach((hex) => {
			hex.setReachable();
		});

	}

	selectHexUp() {
		if (this.hexExists(this.selectedHex.y - 1, this.selectedHex.x)) {
			let hex = this.hexes[this.selectedHex.y - 1][this.selectedHex.x];
			this.selectedHex = hex;
			hex.onSelectFn();
		}
	}

	selectHexDown() {
		if (this.hexExists(this.selectedHex.y + 1, this.selectedHex.x)) {
			let hex = this.hexes[this.selectedHex.y + 1][this.selectedHex.x];
			this.selectedHex = hex;
			hex.onSelectFn();
		}
	}

	selectHexLeft() {
		if (this.hexExists(this.selectedHex.y, this.selectedHex.x - 1)) {
			let hex = this.hexes[this.selectedHex.y][this.selectedHex.x - 1];
			this.selectedHex = hex;
			hex.onSelectFn();
		}
	}

	selectHexRight() {
		if (this.hexExists(this.selectedHex.y, this.selectedHex.x + 1)) {
			let hex = this.hexes[this.selectedHex.y][this.selectedHex.x + 1];
			this.selectedHex = hex;
			hex.onSelectFn();
		}
	}

	confirmHex(hex) {
		if (this.game.freezedInput) {
			return;
		}

		this.selectedHex.onConfirmFn(hex);
	}

	orderCreatureZ() {
		let index = 0,
			creatures = this.game.creatures;

		for (let y = 0, leny = this.hexes.length; y < leny; y++) {
			for (let i = 1, len = creatures.length; i < len; i++) {
				if (creatures[i].y == y) {
					this.creatureGroup.remove(creatures[i].grp);
					this.creatureGroup.addAt(creatures[i].grp, index++);
				}
			};

			if (this.materialize_overlay && this.materialize_overlay.posy == y) {
				this.creatureGroup.remove(this.materialize_overlay);
				this.creatureGroup.addAt(this.materialize_overlay, index++);
			}
		};
		// G.grid.creatureGroup.sort();
	}

	//******************//
	//Shortcut functions//
	//******************//

	/* forEachHex(f)
	 *
	 * f : Function : 	Function to execute
	 *
	 * Execute f for each hexes
	 */
	forEachHex(func) {
		this.hexes.forEach((hex) => {
			hex.forEach(func);
		});
	}

	/* cleanPathAttr(includeG)
	 *
	 * includeG : 	Boolean : 	Include hex.g attribute
	 *
	 * Execute hex.cleanPathAttr() function for all the grid. Refer to the Hex class for more info
	 */
	cleanPathAttr(includeG) {
		this.hexes.forEach((hex) => {
			hex.forEach((item) => {
				item.cleanPathAttr(includeG);
			});
		});
	}

	/* cleanReachable()
	 *
	 * Execute hex.setReachable() function for all the grid. Refer to the Hex class for more info
	 */
	cleanReachable() {
		this.hexes.forEach((hex) => {
			hex.forEach((item) => {
				item.setReachable();
			});
		});
	}

	/* cleanDisplay(cssClass)
	 *
	 * cssClass : 	String : 	Class(es) name(s) to remove with jQuery removeClass function
	 *
	 * Shorcut for $allDispHex.removeClass()
	 */
	cleanDisplay(cssClass) {
		this.forEachHex((hex) => {
			hex.cleanDisplayVisualState(cssClass)
		});
	}

	cleanOverlay(cssClass) {
		this.forEachHex((hex) => {
			hex.cleanOverlayVisualState(cssClass)
		});
	}

	/* previewCreature(creatureData)
	 *
	 * pos : 			Object : 	Coordinates {x,y}
	 * creatureData : 	Object : 	Object containing info from the database (G.retreiveCreatureStats)
	 *
	 * Draw a preview of the creature at the given coordinates
	 */
	previewCreature(pos, creatureData, player) {
		let game = this.game,
			hex = this.hexes[pos.y][pos.x - (creatureData.size - 1)];

		this.updateDisplay(); // Retrace players creatures
		if (!this.materialize_overlay) { // If sprite does not exists
			// Adding sprite
			this.materialize_overlay = this.creatureGroup.create(0, 0, creatureData.name + '_cardboard');
			this.materialize_overlay.anchor.setTo(0.5, 1);
			this.materialize_overlay.posy = pos.y;
		} else {
			this.materialize_overlay.loadTexture(creatureData.name + '_cardboard');
			if (this.materialize_overlay.posy != pos.y) {
				this.materialize_overlay.posy = pos.y;
				this.orderCreatureZ();
			}
		}

		// Placing sprite
		this.materialize_overlay.x = hex.displayPos.x + ((!player.flipped) ? creatureData.display["offset-x"] : 90 * creatureData.size - this.materialize_overlay.texture.width - creatureData.display["offset-x"]) + this.materialize_overlay.texture.width / 2;
		this.materialize_overlay.y = hex.displayPos.y + creatureData.display["offset-y"] + this.materialize_overlay.texture.height;
		this.materialize_overlay.alpha = 0.5;

		if (player.flipped) {
			this.materialize_overlay.scale.setTo(-1, 1);
		} else {
			this.materialize_overlay.scale.setTo(1, 1);
		}

		for (let i = 0, size = creatureData.size; i < size; i++) {
			this.hexes[pos.y][pos.x - i].overlayVisualState("creature selected player" + game.activeCreature.team);
		}
	}

	debugHex(hexes) {
		let i = 0;

		$j(".debug").remove();
		hexes.forEach((hex) => {
			let a = this.this.$creatureW.append('<div class=".debug" id="debug' + i + '"></div>').children("#debug" + i);

			a.css({
				position: 'absolute',
				width: 20,
				height: 20,
				"background-color": 'yellow'
			});
			a.css(hex.displayPos);

			i++;
		});
	}
}; // End of HexGrid Class

/* Hex Class
 *
 * Object containing hex informations, positions and DOM elements
 */
var Hex = class Hex {
	/* Attributes
	 *
	 * NOTE : attributes and variables starting with $ are jquery element
	 * and jquery function can be called dirrectly from them.
	 *
	 * //Jquery attributes
	 * $display : 		Hex display element
	 * $overlay : 		Hex overlay element
	 * $input : 		Hex input element (bind controls on it)
	 *
	 * //Normal attributes
	 * x : 			Integer : 	Hex coordinates
	 * y : 			Integer : 	Hex coordinates
	 * pos : 			Object : 	Pos object for hex comparison {x,y}
	 *
	 * f : 			Integer : 	Pathfinding score f = g + h
	 * g : 			Integer : 	Pathfinding distance from start
	 * h : 			Integer : 	Pathfinding distance to finish
	 * pathparent : 	Hex : 		Pathfinding parent hex (the one you came from)
	 *
	 * blocked : 		Boolean : 	Set to true if an obstacle it on it. Restrict movement.
	 * creature : 		Creature : 	Creature object , undefined if empty
	 * reachable : 	Boolean : 	Set to true if accessible by current action
	 *
	 * displayPos : 	Object : 	Pos object to position creature with absolute coordinates {left,top}
	 */

	/* Constructor(x,y)
	 *
	 * x : 			Integer : 	Hex coordinates
	 * y : 			Integer : 	Hex coordinates
	 */
	constructor(x, y, grid, game) {
		this.game = grid && grid.game || game;
		this.grid = grid;
		this.x = x;
		this.y = y;
		this.pos = {
			x: x,
			y: y
		};
		this.coord = String.fromCharCode(64 + this.y + 1) + (this.x + 1);
		game = this.game;

		// Pathfinding
		this.f = 0;
		this.g = 0;
		this.h = 0;
		this.pathparent = null;

		this.blocked = false;
		this.creature = undefined;
		this.reachable = true;
		this.direction = -1; // Used for queryDirection
		this.drop = undefined; // Drop items
		this.displayClasses = "";
		this.overlayClasses = "";

		// Horizontal hex grid, width is distance between opposite sides
		this.width = 90;
		this.height = this.width / Math.sqrt(3) * 2 * 0.75;
		this.displayPos = {
			x: ((y % 2 === 0) ? x + 0.5 : x) * this.width,
			y: y * this.height
		};

		this.originalDisplayPos = $j.extend({}, this.displayPos);

		this.tween = null;

		if (grid) {

			// 10px is the offset from the old version

			this.display = grid.disphexesGroup.create(this.displayPos.x - 10, this.displayPos.y, 'hex');
			this.display.alpha = 0;

			this.overlay = grid.overhexesGroup.create(this.displayPos.x - 10, this.displayPos.y, 'hex');
			this.overlay.alpha = 0;

			this.input = grid.inpthexesGroup.create(this.displayPos.x - 10, this.displayPos.y, 'input');
			this.input.inputEnabled = true;
			this.input.input.pixelPerfect = true;
			this.input.input.pixelPerfectAlpha = 1;
			this.input.input.useHandCursor = false;

			// Binding Events
			this.input.events.onInputOver.add(() => {
				if (game.freezedInput || game.UI.dashopen) {
					return;
				}

				grid.selectedHex = this;
				this.onSelectFn(this);
			}, this);

			this.input.events.onInputOut.add(() => {
				if (game.freezedInput || game.UI.dashopen) {
					return;
				}

				grid.redoLastQuery();
				grid.xray(new Hex(-1, -1, null, game)); // Clear Xray
				game.UI.xrayQueue(-1); // Clear Xray Queue
				this.onHoverOffFn(this);
			}, this);

			this.input.events.onInputUp.add((Sprite, Pointer) => {
				if (game.freezedInput || game.UI.dashopen) {
					return;
				}

				switch (Pointer.button) {
					case 0:
						// Left mouse button pressed
						this.onConfirmFn(this);
						break;
					case 1:
						// Middle mouse button pressed
						break;
					case 2:
						// Right mouse button pressed
						this.onRightClickFn(this);
						break;
				}
			}, this);

		}

		this.displayPos.y = this.displayPos.y * .75 + 30;

		this.onSelectFn = function() {};
		this.onHoverOffFn = function() {};
		this.onConfirmFn = function() {};
		this.onRightClickFn = function() {};

		this.trap = undefined;
	}

	/* adjacentHex(distance)
	 *
	 * distance : 	integer : 	Distance form the current hex
	 *
	 * return : 	Array : 	Array containing hexes
	 *
	 * This function return an array containing all hexes of the grid
	 * at the distance given of the current hex.
	 */
	adjacentHex(distance) {
		let adjHex = [];

		for (let i = -distance; i <= distance; i++) {
			let deltaY = i,
				startX,
				endX;

			if (this.y % 2 == 0) {
				// Evenrow
				startX = Math.ceil(Math.abs(i) / 2) - distance;
				endX = distance - Math.floor(Math.abs(i) / 2);
			} else {
				// Oddrow
				startX = Math.floor(Math.abs(i) / 2) - distance;
				endX = distance - Math.ceil(Math.abs(i) / 2);
			}

			for (let deltaX = startX; deltaX <= endX; deltaX++) {
				let x = this.x + deltaX,
					y = this.y + deltaY;

				// Exclude current hex
				if (deltaY == 0 && deltaX == 0) {
					continue;
				}

				if (y < this.grid.hexes.length && y >= 0 && x < this.grid.hexes[y].length && x >= 0) { // Exclude inexisting hexes
					adjHex.push(this.grid.hexes[y][x]);
				}
			}
		}

		return adjHex;
	}

	/* ghostOverlap()
	 *
	 * add ghosted class to creature on hexes behind this hex
	 */
	ghostOverlap() {
		let grid = this.grid || this.game.grid,
			ghostedCreature;

		for (let i = 1; i <= 3; i++) {
			if (this.y % 2 == 0) {
				if (i == 1) {
					for (let j = 0; j <= 1; j++) {
						if (grid.hexExists(this.y + i, this.x + j)) {
							if (grid.hexes[this.y + i][this.x + j].creature instanceof Creature) {
								ghostedCreature = grid.hexes[this.y + i][this.x + j].creature;
							}
						}
					}
				} else {
					if (grid.hexExists(this.y + i, this.x)) {
						if (grid.hexes[this.y + i][this.x].creature instanceof Creature) {
							ghostedCreature = grid.hexes[this.y + i][this.x].creature;
						}
					}
				}
			} else {
				if (i == 1) {
					for (let j = 0; j <= 1; j++) {
						if (grid.hexExists(this.y + i, this.x - j)) {
							if (grid.hexes[this.y + i][this.x - j].creature instanceof Creature) {
								ghostedCreature = grid.hexes[this.y + i][this.x - j].creature;
							}
						}
					}
				} else {
					if (grid.hexExists(this.y + i, this.x)) {
						if (grid.hexes[this.y + i][this.x].creature instanceof Creature) {
							ghostedCreature = grid.hexes[this.y + i][this.x].creature;
						}
					}
				}
			}

			if (ghostedCreature instanceof Creature) {
				ghostedCreature.xray(true);
			}
		};
	}

	/* cleanPathAttr(includeG)
	 *
	 * includeG : 	Boolean : 	Set includeG to True if you change the start of the calculated path.
	 *
	 * This function reset all the pathfinding attribute to
	 * 0 to calculate new path to another hex.
	 */
	cleanPathAttr(includeG) {
		this.f = 0;
		this.g = (includeG) ? 0 : this.g;
		this.h = 0;
		this.pathparent = null;
	}

	/* isWalkable(size, id)
	 *
	 * size : 				Integer : 	Size of the creature
	 * id : 				Integer : 	ID of the creature
	 * ignoreReachable : 	Boolean : 	Take into account the reachable property
	 *
	 * return : 	Boolean : 	True if this hex is walkable
	 */
	isWalkable(size, id, ignoreReachable) {
		let blocked = false;

		for (let i = 0; i < size; i++) {
			// For each Hex of the creature
			if ((this.x - i) >= 0 && (this.x - i) < this.grid.hexes[this.y].length) { //if hex exists
				let hex = this.grid.hexes[this.y][this.x - i];
				// Verify if blocked. If it's blocked by one attribute, OR statement will keep it status
				blocked = blocked || hex.blocked;

				if (!ignoreReachable) {
					blocked = blocked || !hex.reachable;
				}

				let isNotMovingCreature;
				if (hex.creature instanceof Creature) {
					if (id instanceof Array) {
						isNotMovingCreature = (id.indexOf(hex.creature.id) == -1);
					} else {
						isNotMovingCreature = (hex.creature.id != id);
					}

					blocked = blocked || isNotMovingCreature; // Not blocked if this block contains the moving creature
				}
			} else {
				// Blocked by grid boundaries
				blocked = true;
			}
		};

		return !blocked; // Its walkable if it's NOT blocked
	}

	/* overlayVisualState
	 *
	 * Change the appearance of the overlay hex
	 */
	overlayVisualState(classes) {
		classes = (classes) ? classes : "";
		this.overlayClasses += " " + classes + " ";
		this.updateStyle();
	}

	/* displayVisualState
	 *
	 * Change the appearance of the display hex
	 */
	displayVisualState(classes) {
		classes = (classes) ? classes : "";
		this.displayClasses += " " + classes + " ";
		this.updateStyle();
	}

	/* cleanOverlayVisualState
	 *
	 * Clear the appearance of the overlay hex
	 */
	cleanOverlayVisualState(classes) {
		classes = classes || "creature weakDmg active moveto selected hover h_player0 h_player1 h_player2 h_player3 player0 player1 player2 player3";
		let a = classes.split(' ');

		for (let i = 0, len = a.length; i < len; i++) {
			let regex = new RegExp("\\b" + a[i] + "\\b", 'g');
			this.overlayClasses = this.overlayClasses.replace(regex, '');
		};

		this.updateStyle();
	}

	/* cleanDisplayVisualState
	 *
	 * Clear the appearance of the display hex
	 */
	cleanDisplayVisualState(classes) {
		classes = classes || "adj hover creature player0 player1 player2 player3";
		let a = classes.split(' ');

		for (let i = 0, len = a.length; i < len; i++) {
			let regex = new RegExp("\\b" + a[i] + "\\b", 'g');
			this.displayClasses = this.displayClasses.replace(regex, '');
		};

		this.updateStyle();
	}

	/* setReachable()
	 *
	 * Set Hex.reachable to True for this hex and change $display class
	 */
	setReachable() {
		this.reachable = true;
		this.input.input.useHandCursor = true;
		this.updateStyle();
	}

	/* unsetReachable()
	 *
	 * Set Hex.reachable to False for this hex and change $display class
	 */
	unsetReachable() {
		this.reachable = false;
		this.input.input.useHandCursor = false;
		this.updateStyle();
	}

	unsetNotTarget() {
		this.displayClasses = this.displayClasses.replace(/\bhidden\b/g, '');
		this.updateStyle();
	}

	setNotTarget() {
		this.displayClasses += " hidden ";
		this.updateStyle();
	}

	updateStyle() {
		// Display Hex
		let targetAlpha = this.reachable || !!this.displayClasses.match(/creature/g);

		targetAlpha = !this.displayClasses.match(/hidden/g) && targetAlpha;
		targetAlpha = !!this.displayClasses.match(/showGrid/g) || targetAlpha;
		targetAlpha = !!this.displayClasses.match(/dashed/g) || targetAlpha;

		if (this.displayClasses.match(/0|1|2|3/)) {
			let p = this.displayClasses.match(/0|1|2|3/);
			this.display.loadTexture("hex_p" + p);
			this.grid.disphexesGroup.bringToTop(this.display);
		} else if (this.displayClasses.match(/adj/)) {
			this.display.loadTexture("hex_path");
		} else if (this.displayClasses.match(/dashed/)) {
			this.display.loadTexture("hex_dashed");
		} else {
			this.display.loadTexture("hex");
		}

		this.display.alpha = targetAlpha;
		// Too slow
		// if(this.display.alpha != targetAlpha) {
		// 	if(this.tween) this.tween.stop();
		// 	this.tween = G.Phaser.add.tween(this.display)
		// 		.to({alpha:targetAlpha-0}, 250, Phaser.Easing.Linear.None)
		// 		.start();
		// }

		// Display Coord
		if (!!this.displayClasses.match(/showGrid/g)) {
			if (!(this.coordText && this.coordText.exists)) {
				this.coordText = this.game.Phaser.add.text(this.originalDisplayPos.x + 45, this.originalDisplayPos.y + 63, this.coord, {
					font: "30pt Play",
					fill: "#000000",
					align: "center"
				});
				this.coordText.anchor.setTo(0.5, 0.5);
				this.grid.overhexesGroup.add(this.coordText);
			}
		} else if (this.coordText && this.coordText.exists) {
			this.coordText.destroy();
		}

		// Overlay Hex
		targetAlpha = !!this.overlayClasses.match(/hover|creature/g);

		if (this.overlayClasses.match(/0|1|2|3/)) {
			let p = this.overlayClasses.match(/0|1|2|3/);

			if (this.overlayClasses.match(/hover/)) {
				this.overlay.loadTexture("hex_hover_p" + p);
			} else {
				this.overlay.loadTexture("hex_p" + p);
			}

			this.grid.overhexesGroup.bringToTop(this.overlay);
		} else {
			this.overlay.loadTexture("cancel");
		}

		this.overlay.alpha = targetAlpha;
	}

	/**
	 * Add a trap to a hex.
	 * type - name of sprite to use; see Phaser.load.image usage
	 * effects - effects to activate when trap triggered
	 * owner - owner of trap
	 * opt - optional arguments merged into the Trap object
	 *
	 * Examples:
	 * - turnLifetime
	 * - fullTurnLifetime
	 * - ownerCreature
	 * - destroyOnActivate
	 * - typeOver
	 * returns Trap
	 */
	createTrap(type, effects, owner, opt) {
		if (!!this.trap) {
			this.destroyTrap();
		}

		this.trap = new Trap(this.x, this.y, type, effects, owner, opt, this.game);
		return this.trap;
	}

	activateTrap(trigger, target) {
		if (!this.trap) {
			return;
		}

		let activated = false;
		this.trap.effects.forEach((effect) => {
			if (trigger.test(effect.trigger) && effect.requireFn()) {
				this.game.log("Trap triggered");
				effect.activate(target);
				activated = true;
			}
		});

		if (this.trap && this.trap.destroyOnActivate) {
			this.destroyTrap();
		}
	}

	destroyTrap() {
		if (!this.trap) {
			return;
		}

		delete this.grid.traps[this.trap.id];
		this.trap.destroy();
		delete this.trap;
	}

	//---------DROP FUNCTION---------//
	pickupDrop(creature) {
		if (!this.drop) {
			return;
		}

		this.drop.pickup(creature);
	}

	/**
	 * Override toJSON to avoid circular references when outputting to game log
	 * Used by game log only
	 */
	toJSON() {
		return {
			x: this.x,
			y: this.y
		};
	}
}; // End of Hex Class<|MERGE_RESOLUTION|>--- conflicted
+++ resolved
@@ -564,12 +564,8 @@
 			if (!hex.reachable) {
 				this.lastClickedHex = [];
 				if (hex.creature instanceof Creature) { // If creature
-<<<<<<< HEAD
-					onCreatureHover(hex.creature,(G.activeCreature !== hex.creature)?G.UI.bouncexrayQueue.bind(G.UI):G.UI.xrayQueue.bind(G.UI));
-=======
 					let creature = hex.creature;
 					// G.UI.showCreature(crea.type,crea.team);
->>>>>>> ea4970cf
 				} else { // If nothing
 					o.fnOnCancel(hex, o.args); // ON CANCEL
 				}
@@ -637,9 +633,6 @@
 				}
 
 				if (hex.creature instanceof Creature) { // If creature
-<<<<<<< HEAD
-					onCreatureHover(hex.creature,G.UI.xrayQueue.bind(G.UI));
-=======
 					let creature = hex.creature;
 					if (creature.type == "--") { // this should probably be extracted outside of the not reachable condition
 						if (creature === game.activeCreature) {
@@ -655,7 +648,6 @@
 					});
 
 					game.UI.xrayQueue(creature.id);
->>>>>>> ea4970cf
 				} else { // If nothing
 					hex.overlayVisualState("hover");
 				}
@@ -693,23 +685,6 @@
 				game.UI.showCreature(game.activeCreature.type, game.activeCreature.player.id);
 			}
 		};
-		
-		var onCreatureHover = function(crea, queueEffect){
-			if(crea.type == "--"){ // this should probably be extracted outside of the not reachable condition
-				if(crea === G.activeCreature){
-					if(crea.hasCreaturePlayerGotPlasma()){
-						crea.displayPlasmaShield();
-					}
-				}
-				else{ // inactive priest, so display his health on hover
-					crea.displayHealthStats();
-				}
-			}
-			crea.hexagons.forEach(function(hex) {
-				hex.overlayVisualState("hover h_player" + crea.team);
-			});
-			queueEffect(crea.id);
-		}
 
 
 		this.forEachHex((hex) => {
