--- conflicted
+++ resolved
@@ -564,12 +564,7 @@
 			if (!hex.reachable) {
 				this.lastClickedHex = [];
 				if (hex.creature instanceof Creature) { // If creature
-<<<<<<< HEAD
-					onCreatureHover(hex.creature,(G.activeCreature !== hex.creature)?G.UI.bouncexrayQueue.bind(G.UI):G.UI.xrayQueue.bind(G.UI));
-=======
-					let creature = hex.creature;
-					// G.UI.showCreature(crea.type,crea.team);
->>>>>>> 64fc0878
+					onCreatureHover(hex.creature, (game.activeCreature !== hex.creature) ? game.UI.bouncexrayQueue.bind(game.UI) : game.UI.xrayQueue.bind(game.UI));
 				} else { // If nothing
 					o.fnOnCancel(hex, o.args); // ON CANCEL
 				}
@@ -637,25 +632,7 @@
 				}
 
 				if (hex.creature instanceof Creature) { // If creature
-<<<<<<< HEAD
-					onCreatureHover(hex.creature,G.UI.xrayQueue.bind(G.UI));
-=======
-					let creature = hex.creature;
-					if (creature.type == "--") { // this should probably be extracted outside of the not reachable condition
-						if (creature === game.activeCreature) {
-							if (creature.hasCreaturePlayerGotPlasma()) {
-								creature.displayPlasmaShield();
-							}
-						} else { // inactive priest, so display his health on hover
-							creature.displayHealthStats();
-						}
-					}
-					creature.hexagons.forEach((hex) => {
-						hex.overlayVisualState("hover h_player" + creature.team);
-					});
-
-					game.UI.xrayQueue(creature.id);
->>>>>>> 64fc0878
+					onCreatureHover(hex.creature, game.UI.xrayQueue.bind(game.UI));
 				} else { // If nothing
 					hex.overlayVisualState("hover");
 				}
@@ -693,24 +670,25 @@
 				game.UI.showCreature(game.activeCreature.type, game.activeCreature.player.id);
 			}
 		};
-		
-		var onCreatureHover = function(crea, queueEffect){
-			if(crea.type == "--"){ // this should probably be extracted outside of the not reachable condition
-				if(crea === G.activeCreature){
-					if(crea.hasCreaturePlayerGotPlasma()){
-						crea.displayPlasmaShield();
-					}
-				}
-				else{ // inactive priest, so display his health on hover
-					crea.displayHealthStats();
-				}
-			}
-			crea.hexagons.forEach(function(hex) {
-				hex.overlayVisualState("hover h_player" + crea.team);
+
+		let onCreatureHover = (creature, queueEffect) => {
+			// this should probably be extracted outside of the not reachable condition
+			if (creature.type == "--") {
+				if (creature === game.activeCreature) {
+					if (creature.hasCreaturePlayerGotPlasma()) {
+						creature.displayPlasmaShield();
+					}
+				} else {
+					// inactive priest, so display his health on hover
+					creature.displayHealthStats();
+				}
+			}
+
+			creature.hexagons.forEach((hex) => {
+				hex.overlayVisualState("hover h_player" + creature.team);
 			});
-			queueEffect(crea.id);
-		}
-
+			queueEffect(creature.id);
+		}
 
 		this.forEachHex((hex) => {
 			hex.onSelectFn = onSelectFn;
@@ -718,7 +696,6 @@
 			hex.onConfirmFn = onConfirmFn;
 			hex.onRightClickFn = onRightClickFn;
 		});
-
 	}
 
 	/* xray(hex)
